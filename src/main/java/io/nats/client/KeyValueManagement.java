// Copyright 2021 The NATS Authors
// Licensed under the Apache License, Version 2.0 (the "License");
// you may not use this file except in compliance with the License.
// You may obtain a copy of the License at:
//
// http://www.apache.org/licenses/LICENSE-2.0
//
// Unless required by applicable law or agreed to in writing, software
// distributed under the License is distributed on an "AS IS" BASIS,
// WITHOUT WARRANTIES OR CONDITIONS OF ANY KIND, either express or implied.
// See the License for the specific language governing permissions and
// limitations under the License.
package io.nats.client;

import io.nats.client.api.KeyValueConfiguration;
import io.nats.client.api.KeyValueStatus;

import java.io.IOException;
import java.util.List;

/**
 * Key Value Store Management context for creation and access to key value buckets.
 */
public interface KeyValueManagement {

    /**
     * Create a key value store.
     * @param config the key value configuration
     * @return bucket info
     * @throws IOException covers various communication issues with the NATS
     *         server such as timeout or interruption
     * @throws JetStreamApiException the request had an error related to the data
     * @throws IllegalArgumentException the server is not JetStream enabled
     */
    KeyValueStatus create(KeyValueConfiguration config) throws IOException, JetStreamApiException;

    /**
     * Get the list of bucket names.
     * @return list of bucket names
     * @throws IOException covers various communication issues with the NATS
     *         server such as timeout or interruption
     * @throws JetStreamApiException the request had an error related to the data
     * @throws InterruptedException if the thread is interrupted
     */
    List<String> getBucketNames() throws IOException, JetStreamApiException, InterruptedException;

    /**
     * Gets the info for an existing bucket.
     * @param bucketName the bucket name to use
     * @throws IOException covers various communication issues with the NATS
     *         server such as timeout or interruption
     * @throws JetStreamApiException the request had an error related to the data
     * @return the bucket status object
     */
    KeyValueStatus getBucketInfo(String bucketName) throws IOException, JetStreamApiException;

    /**
     * Deletes an existing bucket. Will throw a JetStreamApiException if the delete fails.
<<<<<<< HEAD
     * THIS IS A BETA FEATURE AND SUBJECT TO CHANGE
     * @param bucketName the bucket name to use.
=======
     * @param bucketName the stream name to use.
>>>>>>> f6046133
     * @throws IOException covers various communication issues with the NATS
     *         server such as timeout or interruption
     * @throws JetStreamApiException the request had an error related to the data
     */
    void delete(String bucketName) throws IOException, JetStreamApiException;
}<|MERGE_RESOLUTION|>--- conflicted
+++ resolved
@@ -56,12 +56,7 @@
 
     /**
      * Deletes an existing bucket. Will throw a JetStreamApiException if the delete fails.
-<<<<<<< HEAD
-     * THIS IS A BETA FEATURE AND SUBJECT TO CHANGE
-     * @param bucketName the bucket name to use.
-=======
      * @param bucketName the stream name to use.
->>>>>>> f6046133
      * @throws IOException covers various communication issues with the NATS
      *         server such as timeout or interruption
      * @throws JetStreamApiException the request had an error related to the data
