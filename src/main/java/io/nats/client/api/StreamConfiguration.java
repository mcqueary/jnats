// Copyright 2020 The NATS Authors
// Licensed under the Apache License, Version 2.0 (the "License");
// you may not use this file except in compliance with the License.
// You may obtain a copy of the License at:
//
// http://www.apache.org/licenses/LICENSE-2.0
//
// Unless required by applicable law or agreed to in writing, software
// distributed under the License is distributed on an "AS IS" BASIS,
// WITHOUT WARRANTIES OR CONDITIONS OF ANY KIND, either express or implied.
// See the License for the specific language governing permissions and
// limitations under the License.

package io.nats.client.api;

import io.nats.client.support.JsonSerializable;
import io.nats.client.support.JsonUtils;

import java.time.Duration;
import java.util.ArrayList;
import java.util.Arrays;
import java.util.Collection;
import java.util.List;
import java.util.regex.Matcher;

import static io.nats.client.support.ApiConstants.*;
import static io.nats.client.support.JsonUtils.*;
import static io.nats.client.support.Validator.*;

/**
 * The StreamConfiguration class specifies the configuration for creating a JetStream stream on the server.
 * Options are created using a {@link StreamConfiguration.Builder Builder}.
 */
public class StreamConfiguration implements JsonSerializable {

    // see builder for defaults
    private final String name;
    private final String description;
    private final List<String> subjects;
    private final RetentionPolicy retentionPolicy;
    private final long maxConsumers;
    private final long maxMsgs;
    private final long maxMsgsPerSubject;
    private final long maxBytes;
    private final Duration maxAge;
    private final long maxMsgSize;
    private final StorageType storageType;
    private final int replicas;
    private final boolean noAck;
    private final String templateOwner;
    private final DiscardPolicy discardPolicy;
    private final Duration duplicateWindow;
    private final Placement placement;
    private final Mirror mirror;
    private final List<Source> sources;
    private final boolean sealed;
    private final boolean allowRollup;
    private final boolean denyDelete;
    private final boolean denyPurge;

    // for the response from the server
    static StreamConfiguration instance(String json) {
        Builder builder = new Builder();

        Matcher m = RETENTION_RE.matcher(json);
        if (m.find()) {
            builder.retentionPolicy(RetentionPolicy.get(m.group(1)));
        }

        m = STORAGE_TYPE_RE.matcher(json);
        if (m.find()) {
            builder.storageType(StorageType.get(m.group(1)));
        }

        m = DISCARD_RE.matcher(json);
        if (m.find()) {
            builder.discardPolicy(DiscardPolicy.get(m.group(1)));
        }

        builder.name(readString(json, NAME_RE));
        builder.description(readString(json, DESCRIPTION_RE));
        readLong(json, MAX_CONSUMERS_RE, builder::maxConsumers);
        readLong(json, MAX_MSGS_RE, builder::maxMessages);
        readLong(json, MAX_MSGS_PER_SUB_RE, builder::maxMessagesPerSubject);
        readLong(json, MAX_BYTES_RE, builder::maxBytes);
        readNanos(json, MAX_AGE_RE, builder::maxAge);
        readLong(json, MAX_MSG_SIZE_RE, builder::maxMsgSize);
        readInt(json, NUM_REPLICAS_RE, builder::replicas);
        builder.noAck(readBoolean(json, NO_ACK_RE));
        builder.templateOwner(readString(json, TEMPLATE_OWNER_RE));
        readNanos(json, DUPLICATE_WINDOW_RE, builder::duplicateWindow);
        builder.subjects(getStringList(SUBJECTS, json));
        builder.placement(Placement.optionalInstance(json));
        builder.mirror(Mirror.optionalInstance(json));
        builder.sources(Source.optionalListOf(json));
        builder.sealed(readBoolean(json, SEALED_RE));
        builder.allowRollup(readBoolean(json, ALLOW_ROLLUP_HDRS_RE));
        builder.denyDelete(readBoolean(json, DENY_DELETE_RE));
        builder.denyPurge(readBoolean(json, DENY_PURGE_RE));

        return builder.build();
    }

    // For the builder, assumes all validations are already done in builder
    StreamConfiguration(Builder b) {
        this.name = b.name;
        this.description = b.description;
        this.subjects = b.subjects;
        this.retentionPolicy = b.retentionPolicy;
        this.maxConsumers = b.maxConsumers;
        this.maxMsgs = b.maxMsgs;
        this.maxMsgsPerSubject = b.maxMsgsPerSubject;
        this.maxBytes = b.maxBytes;
        this.maxAge = b.maxAge;
        this.maxMsgSize = b.maxMsgSize;
        this.storageType = b.storageType;
        this.replicas = b.replicas;
        this.noAck = b.noAck;
        this.templateOwner = b.templateOwner;
        this.discardPolicy = b.discardPolicy;
        this.duplicateWindow = b.duplicateWindow;
        this.placement = b.placement;
        this.mirror = b.mirror;
        this.sources = b.sources;
        this.sealed = b.sealed;
        this.allowRollup = b.allowRollup;
        this.denyDelete = b.denyDelete;
        this.denyPurge = b.denyPurge;
    }

    /**
     * Returns a JSON representation of this consumer configuration.
     * 
     * @return json consumer configuration to send to the server.
     */
    public String toJson() {

        StringBuilder sb = beginJson();

        addField(sb, NAME, name);
        JsonUtils.addField(sb, DESCRIPTION, description);
        addStrings(sb, SUBJECTS, subjects);
        addField(sb, RETENTION, retentionPolicy.toString());
        addField(sb, MAX_CONSUMERS, maxConsumers);
        addField(sb, MAX_MSGS, maxMsgs);
        addField(sb, MAX_MSGS_PER_SUB, maxMsgsPerSubject);
        addField(sb, MAX_BYTES, maxBytes);
        addFieldAsNanos(sb, MAX_AGE, maxAge);
        addField(sb, MAX_MSG_SIZE, maxMsgSize);
        addField(sb, STORAGE, storageType.toString());
        addField(sb, NUM_REPLICAS, replicas);
        addFldWhenTrue(sb, NO_ACK, noAck);
        addField(sb, TEMPLATE_OWNER, templateOwner);
        addField(sb, DISCARD, discardPolicy.toString());
        addFieldAsNanos(sb, DUPLICATE_WINDOW, duplicateWindow);
        if (placement != null) {
            addField(sb, PLACEMENT, placement);
        }
        if (mirror != null) {
            addField(sb, MIRROR, mirror);
        }
        addJsons(sb, SOURCES, sources);

        addFldWhenTrue(sb, SEALED, sealed);
        addFldWhenTrue(sb, ALLOW_ROLLUP_HDRS, allowRollup);
        addFldWhenTrue(sb, DENY_DELETE, denyDelete);
        addFldWhenTrue(sb, DENY_PURGE, denyPurge);

        return endJson(sb).toString();
    }

    /**
     * Gets the name of this stream configuration.
     * @return the name of the stream.
     */
    public String getName() {
        return name;
    }

    /**
     * Gets the description of this stream configuration.
     * @return the description of the stream.
     */
    public String getDescription() {
        return description;
    }

    /**
     * Gets the subjects for this stream configuration.
     * @return the subject of the stream.
     */
    public List<String> getSubjects() {
        return subjects;
    }

    /**
     * Gets the discard policy for this stream configuration.
     * @return the discard policy of the stream.
     */
    public DiscardPolicy getDiscardPolicy() {
        return discardPolicy;
    }

    /**
     * Gets the retention policy for this stream configuration.
     * @return the retention policy for this stream.
     */
    public RetentionPolicy getRetentionPolicy() {
        return retentionPolicy;
    }

    /**
     * Gets the maximum number of consumers for this stream configuration.
     * @return the maximum number of consumers for this stream.
     */
    public long getMaxConsumers() {
        return maxConsumers;
    }

    /**
     * Gets the maximum messages for this stream configuration.
     * @return the maximum number of messages for this stream.
     */
    public long getMaxMsgs() {
        return maxMsgs;
    }

    /**
     * Gets the maximum messages for this stream configuration.
     * @return the maximum number of messages for this stream.
     */
    public long getMaxMsgsPerSubject() {
        return maxMsgsPerSubject;
    }

    /**
     * Gets the maximum number of bytes for this stream configuration.
     * @return the maximum number of bytes for this stream.
     */
    public long getMaxBytes() {
        return maxBytes;
    }

    /**
     * Gets the maximum message age for this stream configuration.
     * @return the maximum message age for this stream.
     */  
    public Duration getMaxAge() {
        return maxAge;
    }

    /**
     * Gets the maximum message size for this stream configuration.
     * @return the maximum message size for this stream.
     */      
    public long getMaxMsgSize() {
        return maxMsgSize;
    }

    /**
     * Gets the storage type for this stream configuration.
     * @return the storage type for this stream.
     */
    public StorageType getStorageType() {
        return storageType;
    }

    /**
     * Gets the number of replicas for this stream configuration.
     * @return the number of replicas
     */    
    public int getReplicas() {
        return replicas;
    }

    /**
     * Gets whether or not acknowledgements are required in this stream configuration.
     * @return true if acknowedgments are not required.
     */
    public boolean getNoAck() {
        return noAck;
    }

    /**
     * Gets the template json for this stream configuration.
     * @return the template for this stream.
     */    
    public String getTemplateOwner() {
        return templateOwner;
    }

    /**
     * Gets the duplicate checking window stream configuration.  Duration.ZERO
     * means duplicate checking is not enabled.
     * @return the duration of the window.
     */    
    public Duration getDuplicateWindow() {
        return duplicateWindow;
    }

    /**
     * Placement directives to consider when placing replicas of this stream,
     * random placement when unset
     * @return the placement [directive object]
     */
    public Placement getPlacement() {
        return placement;
    }

    /**
     * The mirror definition for this stream
     * @return the mirror
     */
    public Mirror getMirror() {
        return mirror;
    }

    /**
     * The sources for this stream
     * @return the sources
     */
    public List<Source> getSources() {
        return sources;
    }

    /**
<<<<<<< HEAD
     * Get the sealed setting flag
     * @return the sealed setting
=======
     * Get the flag indicating whether or not the stream is sealed.
     * @return the sealed flag
>>>>>>> f6046133
     */
    public boolean getSealed() {
        return sealed;
    }

    /**
<<<<<<< HEAD
     * Get the allow rollup setting flag
     * @return the allow rollup setting
=======
     * Get the flag indicating whether or not the stream allows rollup.
     * @return the allows rollup flag
>>>>>>> f6046133
     */
    public boolean getAllowRollup() {
        return allowRollup;
    }

    /**
<<<<<<< HEAD
     * Get the deny delete setting flag
     * @return the deny delete setting
=======
     * Get the flag indicating whether or not deny delete is set for the stream
     * @return the deny delete flag
>>>>>>> f6046133
     */
    public boolean getDenyDelete() {
        return denyDelete;
    }

    /**
<<<<<<< HEAD
     * Get the deny purge setting flag
     * @return the deny purge setting
=======
     * Get the flag indicating whether or not deny purge is set for the stream
     * @return the deny purge flag
>>>>>>> f6046133
     */
    public boolean getDenyPurge() {
        return denyPurge;
    }

    @Override
    public String toString() {
        return "StreamConfiguration{" +
            "name='" + name + '\'' +
            ", description='" + description + '\'' +
            ", subjects=" + subjects +
            ", retentionPolicy=" + retentionPolicy +
            ", maxConsumers=" + maxConsumers +
            ", maxMsgs=" + maxMsgs +
            ", maxMsgsPerSubject=" + maxMsgsPerSubject +
            ", maxBytes=" + maxBytes +
            ", maxAge=" + maxAge +
            ", maxMsgSize=" + maxMsgSize +
            ", storageType=" + storageType +
            ", replicas=" + replicas +
            ", noAck=" + noAck +
            ", sealed=" + sealed +
            ", allowRollup=" + allowRollup +
            ", denyDelete=" + denyDelete +
            ", denyPurge=" + denyPurge +
            ", template='" + templateOwner + '\'' +
            ", discardPolicy=" + discardPolicy +
            ", duplicateWindow=" + duplicateWindow +
            ", " + objectString("mirror", mirror) +
            ", " + objectString("placement", placement) +
            ", sources=" + sources +
            '}';
    }

    /**
     * Creates a builder for the stream configuration.
     * @return a stream configuration builder
     */
    public static Builder builder() {
        return new Builder();
    }

    /**
     * Creates a builder to copy the stream configuration.
     * @param sc an existing StreamConfiguration
     * @return a stream configuration builder
     */
    public static Builder builder(StreamConfiguration sc) {
        return new Builder(sc);
    }

    /**
     * StreamConfiguration is created using a Builder. The builder supports chaining and will
     * create a default set of options if no methods are calls.
     * 
     * <p>{@code new StreamConfiguration.Builder().build()} will create a new StreamConfiguration.
     * 
     */
    public static class Builder {

        private String name = null;
        private String description = null;
        private final List<String> subjects = new ArrayList<>();
        private RetentionPolicy retentionPolicy = RetentionPolicy.Limits;
        private long maxConsumers = -1;
        private long maxMsgs = -1;
        private long maxMsgsPerSubject = -1;
        private long maxBytes = -1;
        private Duration maxAge = Duration.ZERO;
        private long maxMsgSize = -1;
        private StorageType storageType = StorageType.File;
        private int replicas = 1;
        private boolean noAck = false;
        private String templateOwner = null;
        private DiscardPolicy discardPolicy = DiscardPolicy.Old;
        private Duration duplicateWindow = Duration.ZERO;
        private Placement placement = null;
        private Mirror mirror = null;
        private final List<Source> sources = new ArrayList<>();
        private boolean sealed = false;
        private boolean allowRollup = false;
        private boolean denyDelete = false;
        private boolean denyPurge = false;

        /**
         * Default Builder
         */
        public Builder() {}

        /**
         * Update Builder, useful if you need to update a configuration
         * @param sc the configuration to copy
         */
        public Builder(StreamConfiguration sc) {
            if (sc != null) {
                this.name = sc.name;
                this.description = sc.description;
                subjects(sc.subjects);
                this.retentionPolicy = sc.retentionPolicy;
                this.maxConsumers = sc.maxConsumers;
                this.maxMsgs = sc.maxMsgs;
                this.maxMsgsPerSubject = sc.maxMsgsPerSubject;
                this.maxBytes = sc.maxBytes;
                this.maxAge = sc.maxAge;
                this.maxMsgSize = sc.maxMsgSize;
                this.storageType = sc.storageType;
                this.replicas = sc.replicas;
                this.noAck = sc.noAck;
                this.templateOwner = sc.templateOwner;
                this.discardPolicy = sc.discardPolicy;
                this.duplicateWindow = sc.duplicateWindow;
                this.placement = sc.placement;
                this.mirror = sc.mirror;
                sources(sc.sources);
                this.sealed = sc.sealed;
                this.allowRollup = sc.allowRollup;
                this.denyDelete = sc.denyDelete;
                this.denyPurge = sc.denyPurge;
            }
        }

        /**
         * Sets the name of the stream.
         * @param name name of the stream.
         * @return the builder
         */
        public Builder name(String name) {
            this.name =  validateStreamName(name, false);
            return this;
        }

        /**
         * Sets the description
         * @param description the description
         * @return the builder
         */
        public Builder description(String description) {
            this.description = description;
            return this;
        }

        /**
         * Sets the subjects in the StreamConfiguration.
         * @param subjects the stream's subjects
         * @return Builder
         */
        public Builder subjects(String... subjects) {
            this.subjects.clear();
            return addSubjects(subjects);
        }

        /**
         * Sets the subjects in the StreamConfiguration.
         * @param subjects the stream's subjects
         * @return Builder
         */
        public Builder subjects(Collection<String> subjects) {
            this.subjects.clear();
            return addSubjects(subjects);
        }

        /**
         * Sets the subjects in the StreamConfiguration.
         * @param subjects the stream's subjects
         * @return Builder
         */
        public Builder addSubjects(String... subjects) {
            if (subjects != null) {
                return addSubjects(Arrays.asList(subjects));
            }
            return this;
        }

        /**
         * Sets the subjects in the StreamConfiguration.
         * @param subjects the stream's subjects
         * @return Builder
         */
        public Builder addSubjects(Collection<String> subjects) {
            if (subjects != null) {
                for (String sub : subjects) {
                    if (sub != null && !this.subjects.contains(sub)) {
                        this.subjects.add(sub);
                    }
                }
            }
            return this;
        }

        /**
         * Sets the retention policy in the StreamConfiguration.
         * @param policy the retention policy of the StreamConfiguration
         * @return Builder
         */
        public Builder retentionPolicy(RetentionPolicy policy) {
            this.retentionPolicy = policy == null ? RetentionPolicy.Limits : policy;
            return this;
        }

        /**
         * Sets the maximum number of consumers in the StreamConfiguration.
         * @param maxConsumers the maximum number of consumers
         * @return Builder
         */        
        public Builder maxConsumers(long maxConsumers) {
            this.maxConsumers = validateMaxConsumers(maxConsumers);
            return this;
        }

        /**
         * Sets the maximum number of messages in the StreamConfiguration.
         * @param maxMsgs the maximum number of messages
         * @return Builder
         */
        public Builder maxMessages(long maxMsgs) {
            this.maxMsgs = validateMaxMessages(maxMsgs);
            return this;
        }

        /**
         * Sets the maximum number of message per subject in the StreamConfiguration.
         * @param maxMsgsPerSubject the maximum number of messages
         * @return Builder
         */
        public Builder maxMessagesPerSubject(long maxMsgsPerSubject) {
            this.maxMsgsPerSubject = validateMaxMessagesPerSubject(maxMsgsPerSubject);
            return this;
        }

        /**
         * Sets the maximum number of bytes in the StreamConfiguration.
         * @param maxBytes the maximum number of bytes
         * @return Builder
         */
        public Builder maxBytes(long maxBytes) {
            this.maxBytes = validateMaxBytes(maxBytes);
            return this;
        }

        /**
         * Sets the maximum age in the StreamConfiguration.
         * @param maxAge the maximum message age
         * @return Builder
         */
        public Builder maxAge(Duration maxAge) {
            this.maxAge = validateDurationNotRequiredGtOrEqZero(maxAge, Duration.ZERO);
            return this;
        }

        /**
         * Sets the maximum age in the StreamConfiguration.
         * @param maxAgeMillis the maximum message age
         * @return Builder
         */
        public Builder maxAge(long maxAgeMillis) {
            this.maxAge = validateDurationNotRequiredGtOrEqZero(maxAgeMillis);
            return this;
        }

        /**
         * Sets the maximum message size in the StreamConfiguration.
         * @param maxMsgSize the maximum message size
         * @return Builder
         */
        public Builder maxMsgSize(long maxMsgSize) {
            this.maxMsgSize = validateMaxMessageSize(maxMsgSize);
            return this;
        }

        /**
         * Sets the storage type in the StreamConfiguration.
         * @param storageType the storage type
         * @return Builder
         */        
        public Builder storageType(StorageType storageType) {
            this.storageType = storageType == null ? StorageType.File : storageType;
            return this;
        }

        /**
         * Sets the number of replicas a message must be stored on in the StreamConfiguration.
         * @param replicas the number of replicas to store this message on
         * @return Builder
         */
        public Builder replicas(int replicas) {
            this.replicas = validateNumberOfReplicas(replicas);
            return this;
        }

        /**
         * Sets the acknowledgement mode of the StreamConfiguration.  if no acknowledgements are
         * set, then acknowledgements are not sent back to the client.  The default is false.
         * @param noAck true to disable acknowledgements.
         * @return Builder
         */        
        public Builder noAck(boolean noAck) {
            this.noAck = noAck;
            return this;
        }

        /**
         * Sets the template a stream in the form of raw JSON.
         * @param templateOwner the stream template of the stream.
         * @return the builder
         */
        public Builder templateOwner(String templateOwner) {
            this.templateOwner = emptyAsNull(templateOwner);
            return this;
        }

        /**
         * Sets the discard policy in the StreamConfiguration.
         * @param policy the discard policy of the StreamConfiguration
         * @return Builder
         */
        public Builder discardPolicy(DiscardPolicy policy) {
            this.discardPolicy = policy == null ? DiscardPolicy.Old : policy;
            return this;
        }

        /**
         * Sets the duplicate checking window in the the StreamConfiguration.  A Duration.Zero
         * disables duplicate checking.  Duplicate checking is disabled by default.
         * @param window duration to hold message ids for duplicate checking.
         * @return Builder
         */
        public Builder duplicateWindow(Duration window) {
            this.duplicateWindow = validateDurationNotRequiredGtOrEqZero(window, Duration.ZERO);
            return this;
        }

        /**
         * Sets the duplicate checking window in the the StreamConfiguration.  A Duration.Zero
         * disables duplicate checking.  Duplicate checking is disabled by default.
         * @param windowMillis duration to hold message ids for duplicate checking.
         * @return Builder
         */
        public Builder duplicateWindow(long windowMillis) {
            this.duplicateWindow = validateDurationNotRequiredGtOrEqZero(windowMillis);
            return this;
        }

        /**
         * Sets the placement directive object
         * @param placement the placement directive object
         * @return Builder
         */
        public Builder placement(Placement placement) {
            this.placement = placement;
            return this;
        }

        /**
         * Sets the mirror  object
         * @param mirror the mirror object
         * @return Builder
         */
        public Builder mirror(Mirror mirror) {
            this.mirror = mirror;
            return this;
        }

        /**
         * Sets the sources in the StreamConfiguration.
         * @param sources the stream's sources
         * @return Builder
         */
        public Builder sources(Source... sources) {
            this.sources.clear();
            return addSources(sources);
        }

        /**
         * Sets the sources in the StreamConfiguration.
         * @param sources the stream's sources
         * @return Builder
         */
        public Builder sources(Collection<Source> sources) {
            this.sources.clear();
            return addSources(sources);
        }

        /**
         * Sets the sources in the StreamConfiguration.
         * @param sources the stream's sources
         * @return Builder
         */
        public Builder addSources(Source... sources) {
            return addSources(Arrays.asList(sources));
        }

        /**
         * Sets the sources in the StreamConfiguration.
         * @param sources the stream's sources
         * @return Builder
         */
        public Builder addSources(Collection<Source> sources) {
            if (sources != null) {
                for (Source source : sources) {
                    if (source != null && !this.sources.contains(source)) {
                        this.sources.add(source);
                    }
                }
            }
            return this;
        }

        /**
<<<<<<< HEAD
         * Set the flag to seal the stream. A sealed stream cannot be modified.
         * Probably should be applied to an existing stream.
         * @param sealed the sealed flag
         * @return Builder
         */
        public Builder sealed(boolean sealed) {
=======
         * Set whether to seal the stream.
         * INTERNAL USE ONLY. Scoped protected for test purposes.
         * @param sealed the sealed setting
         * @return Builder
         */
        protected Builder sealed(boolean sealed) {
>>>>>>> f6046133
            this.sealed = sealed;
            return this;
        }

        /**
         * Set whether to allow the rollup feature for a stream
         * @param allowRollup the allow rollup setting
         * @return Builder
         */
        public Builder allowRollup(boolean allowRollup) {
            this.allowRollup = allowRollup;
            return this;
        }

        /**
         * Set whether to deny deleting messages from the stream
         * @param denyDelete the deny delete setting
         * @return Builder
         */
        public Builder denyDelete(boolean denyDelete) {
            this.denyDelete = denyDelete;
            return this;
        }


        /**
         * Set whether to deny purging messages from the stream
         * @param denyPurge the deny purge setting
         * @return Builder
         */
        public Builder denyPurge(boolean denyPurge) {
            this.denyPurge = denyPurge;
            return this;
        }

        /**
         * Builds the StreamConfiguration
         * @return a stream configuration.
         */
        public StreamConfiguration build() {
            return new StreamConfiguration(this);
        }
    }
}<|MERGE_RESOLUTION|>--- conflicted
+++ resolved
@@ -324,52 +324,32 @@
     }
 
     /**
-<<<<<<< HEAD
-     * Get the sealed setting flag
-     * @return the sealed setting
-=======
      * Get the flag indicating whether or not the stream is sealed.
      * @return the sealed flag
->>>>>>> f6046133
      */
     public boolean getSealed() {
         return sealed;
     }
 
     /**
-<<<<<<< HEAD
-     * Get the allow rollup setting flag
-     * @return the allow rollup setting
-=======
      * Get the flag indicating whether or not the stream allows rollup.
      * @return the allows rollup flag
->>>>>>> f6046133
      */
     public boolean getAllowRollup() {
         return allowRollup;
     }
 
     /**
-<<<<<<< HEAD
-     * Get the deny delete setting flag
-     * @return the deny delete setting
-=======
      * Get the flag indicating whether or not deny delete is set for the stream
      * @return the deny delete flag
->>>>>>> f6046133
      */
     public boolean getDenyDelete() {
         return denyDelete;
     }
 
     /**
-<<<<<<< HEAD
-     * Get the deny purge setting flag
-     * @return the deny purge setting
-=======
      * Get the flag indicating whether or not deny purge is set for the stream
      * @return the deny purge flag
->>>>>>> f6046133
      */
     public boolean getDenyPurge() {
         return denyPurge;
@@ -391,10 +371,6 @@
             ", storageType=" + storageType +
             ", replicas=" + replicas +
             ", noAck=" + noAck +
-            ", sealed=" + sealed +
-            ", allowRollup=" + allowRollup +
-            ", denyDelete=" + denyDelete +
-            ", denyPurge=" + denyPurge +
             ", template='" + templateOwner + '\'' +
             ", discardPolicy=" + discardPolicy +
             ", duplicateWindow=" + duplicateWindow +
@@ -778,21 +754,12 @@
         }
 
         /**
-<<<<<<< HEAD
-         * Set the flag to seal the stream. A sealed stream cannot be modified.
-         * Probably should be applied to an existing stream.
-         * @param sealed the sealed flag
-         * @return Builder
-         */
-        public Builder sealed(boolean sealed) {
-=======
          * Set whether to seal the stream.
          * INTERNAL USE ONLY. Scoped protected for test purposes.
          * @param sealed the sealed setting
          * @return Builder
          */
         protected Builder sealed(boolean sealed) {
->>>>>>> f6046133
             this.sealed = sealed;
             return this;
         }
