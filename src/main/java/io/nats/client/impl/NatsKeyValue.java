--- conflicted
+++ resolved
@@ -90,13 +90,6 @@
         return _kvGetLastMessage(validateNonWildcardKvKeyRequired(key));
     }
 
-<<<<<<< HEAD
-    KeyValueEntry getLastMessage(String key) throws IOException, JetStreamApiException {
-        MessageInfo mi = jsm.getLastMessage(streamName, rawKeySubject(key));
-        if (mi.hasError()) {
-            if (mi.getApiErrorCode() == JS_NO_MESSAGE_FOUND_ERR) {
-                return null; // run of the mill key not found
-=======
     /**
      * {@inheritDoc}
      */
@@ -107,12 +100,11 @@
 
     KeyValueEntry _kvGetLastMessage(String key) throws IOException, JetStreamApiException {
         try {
-            return new KeyValueEntry(jsm.getLastMessage(streamName, defaultKeySubject(key)));
+            return new KeyValueEntry(jsm.getLastMessage(streamName, rawKeySubject(key)));
         }
         catch (JetStreamApiException jsae) {
             if (jsae.getApiErrorCode() == JS_NO_MESSAGE_FOUND_ERR) {
                 return null;
->>>>>>> c4b9ce3f
             }
             throw jsae;
         }
