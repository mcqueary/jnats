--- conflicted
+++ resolved
@@ -25,7 +25,6 @@
 import static io.nats.client.Nats.ERR_SECURE_CONN_WANTED;
 import static io.nats.client.Nats.ERR_SLOW_CONSUMER;
 import static io.nats.client.Nats.ERR_STALE_CONNECTION;
-import static io.nats.client.Nats.ERR_TCP_FLUSH_FAILED;
 import static io.nats.client.Nats.ERR_TIMEOUT;
 import static io.nats.client.Nats.PERMISSIONS_ERR;
 import static io.nats.client.Nats.TLS_SCHEME;
@@ -56,6 +55,7 @@
 import java.util.TimerTask;
 import java.util.concurrent.ArrayBlockingQueue;
 import java.util.concurrent.BlockingQueue;
+import java.util.concurrent.CompletableFuture;
 import java.util.concurrent.ConcurrentHashMap;
 import java.util.concurrent.CountDownLatch;
 import java.util.concurrent.ExecutorService;
@@ -93,6 +93,11 @@
     // The buffered size of the flush "kick" channel
     protected static final int FLUSH_CHAN_SIZE = 1;
 
+    static final CompletableFuture<Void> COMPLETED = new CompletableFuture();
+    static {
+        COMPLETED.complete(null);
+    }
+
     // The interval the flusher will wait after each flush of the buffered output stream
     private long flushTimerInterval = 1;
     private TimeUnit flushTimerUnit = TimeUnit.MILLISECONDS;
@@ -219,7 +224,7 @@
     // The flusher signalling channel
     private BlockingQueue<Boolean> fch;
 
-	private ExecutorService dispatchPool;
+    private final ExecutorService subscriptionDispatchPool;
 
 //    ConnectionImpl() {
 //    }
@@ -236,7 +241,20 @@
         } else {
             tcf = new TcpConnectionFactory();
         }
-        this.dispatchPool = Executors.newSingleThreadExecutor();
+        ExecutorService subscriptionPool = opts.subscriptionDispatchPool;
+        if (subscriptionPool == null && props.contains(Nats.PROP_SUBSCRIPTION_CONCURRENCY)) {
+            try {
+                int concurrency = Integer.parseInt(props.getProperty(Nats.PROP_SUBSCRIPTION_CONCURRENCY));
+                if (concurrency > 0) {
+                    subscriptionPool = /* JDK 8: Executors.newWorkStealingPool(concurrency) */
+                            Executors.newFixedThreadPool(concurrency);
+                }
+            } catch (NumberFormatException ex) {
+                throw new IllegalArgumentException("Value for subscription concurrency is not a number: "
+                    + props.getProperty(Nats.PROP_SUBSCRIPTION_CONCURRENCY));
+            }
+        }
+        this.subscriptionDispatchPool = subscriptionPool;
     }
 
     ScheduledExecutorService createScheduler() {
@@ -1444,65 +1462,62 @@
      * @param offset the offset within this buffer of the beginning of the message body
      * @param length the length of the message body
      */
-    void processMsg(byte[] data, int offset, int length) {
-        SubscriptionImpl sub;
-
+    Future<?> processMsg(byte[] data, int offset, int length) {
         mu.lock();
         try {
             stats.incrementInMsgs();
             stats.incrementInBytes(length);
 
-            sub = subs.get(parser.ps.ma.sid);
+            final SubscriptionImpl sub = subs.get(parser.ps.ma.sid);
             if (sub == null) {
-                return;
+                return COMPLETED;
             }
 
             // Doing message create outside of the sub's lock to reduce contention.
             // It's possible that we end up not using the message, but that's ok.
-           final Message msg = new Message(parser.ps.ma, sub, data, offset, length);
-
-            sub.lock();
-            try {
-                sub.pMsgs++;
-                if (sub.pMsgs > sub.pMsgsMax) {
-                    sub.pMsgsMax = sub.pMsgs;
-                }
-                sub.pBytes += (msg.getData() == null ? 0 : msg.getData().length);
-                if (sub.pBytes > sub.pBytesMax) {
-                    sub.pBytesMax = sub.pBytes;
-                }
-
-                // Check for a Slow Consumer
-                if ((sub.pMsgsLimit > 0 && sub.pMsgs > sub.pMsgsLimit)
-                        || (sub.pBytesLimit > 0 && sub.pBytes > sub.pBytesLimit)) {
-                    handleSlowConsumer(sub, msg);
-                } else {
-                	
-                	if (sub instanceof AsyncSubscriptionImpl) {
-                		AsyncSubscriptionImpl asyncSub = (AsyncSubscriptionImpl) sub;
-                		final MessageHandler messageHandler = asyncSub.getMessageHandler();
-                		dispatchPool.submit(new Runnable() {
-							@Override
-							public void run() {
-		                				messageHandler.onMessage(msg);						
-							}
-                		});
-
-                	} else {
-	                    // We use mch for everything, unlike Go client
-	                    if (sub.getChannel() != null) {
-	                        if (sub.getChannel().add(msg)) {
-	                            sub.pCond.signal();
-	                            // Clear Slow Consumer status
-	                            sub.setSlowConsumer(false);
-	                        } else {
-	                            handleSlowConsumer(sub, msg);
-	                        }
-	                    }
-                	}
-                }
-            } finally {
-                sub.unlock();
+            final Message msg = new Message(parser.ps.ma, sub, data, offset, length);
+            Runnable run = new Runnable() {
+                @Override
+                public void run() {
+                    mu.lock();
+                    sub.lock();
+                    try {
+                        sub.pMsgs++;
+                        if (sub.pMsgs > sub.pMsgsMax) {
+                            sub.pMsgsMax = sub.pMsgs;
+                        }
+                        sub.pBytes += (msg.getData() == null ? 0 : msg.getData().length);
+                        if (sub.pBytes > sub.pBytesMax) {
+                            sub.pBytesMax = sub.pBytes;
+                        }
+
+                        // Check for a Slow Consumer
+                        if ((sub.pMsgsLimit > 0 && sub.pMsgs > sub.pMsgsLimit)
+                                || (sub.pBytesLimit > 0 && sub.pBytes > sub.pBytesLimit)) {
+                            handleSlowConsumer(sub, msg);
+                        } else {
+                            // We use mch for everything, unlike Go client
+                            if (sub.getChannel() != null) {
+                                if (sub.getChannel().add(msg)) {
+                                    sub.pCond.signal();
+                                    // Clear Slow Consumer status
+                                    sub.setSlowConsumer(false);
+                                } else {
+                                    handleSlowConsumer(sub, msg);
+                                }
+                            }
+                        }
+                    } finally {
+                        sub.unlock();
+                        mu.unlock();
+                    }
+                }
+            };
+            if (subscriptionDispatchPool != null && sub instanceof AsyncSubscription) {
+                return subscriptionDispatchPool.submit(run);
+            } else {
+                run.run();
+                return COMPLETED;
             }
         } finally {
             mu.unlock();
@@ -1830,7 +1845,6 @@
                 sub = new AsyncSubscriptionImpl(this, subject, queue, cb);
                 // If we have an async callback, start up a sub specific Runnable to deliver the
                 // messages
-<<<<<<< HEAD
                 subexec.submit(new Runnable() {
                     public void run() {
                         try {
@@ -1840,12 +1854,6 @@
                         }
                     }
                 });
-=======
-                logger.debug("Starting subscription for subject '{}'", subject);
-                
-                                
-                
->>>>>>> d075adf6
             } else {
                 sub = new SyncSubscriptionImpl(this, subject, queue);
                 sub.setChannel(ch);
