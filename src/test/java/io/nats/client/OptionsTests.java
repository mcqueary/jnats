// Copyright 2015-2018 The NATS Authors
// Licensed under the Apache License, Version 2.0 (the "License");
// you may not use this file except in compliance with the License.
// You may obtain a copy of the License at:
//
// http://www.apache.org/licenses/LICENSE-2.0
//
// Unless required by applicable law or agreed to in writing, software
// distributed under the License is distributed on an "AS IS" BASIS,
// WITHOUT WARRANTIES OR CONDITIONS OF ANY KIND, either express or implied.
// See the License for the specific language governing permissions and
// limitations under the License.

package io.nats.client;

import io.nats.client.ConnectionListener.Events;
import io.nats.client.impl.DataPort;
import io.nats.client.impl.ErrorListenerLoggerImpl;
import io.nats.client.utils.CloseOnUpgradeAttempt;
import io.nats.client.utils.CoverageServerListProvider;
import org.junit.jupiter.api.Test;

import javax.net.ssl.SSLContext;
import java.net.URI;
import java.net.URISyntaxException;
import java.nio.charset.StandardCharsets;
import java.time.Duration;
import java.util.Arrays;
import java.util.Base64;
import java.util.Collection;
<<<<<<< HEAD
import java.util.Collections;
=======
import java.util.List;
>>>>>>> 8e35e0fa
import java.util.Properties;
import java.util.concurrent.ExecutorService;
import java.util.concurrent.Executors;
import java.util.concurrent.Future;
import java.util.concurrent.TimeUnit;

import static org.junit.jupiter.api.Assertions.*;

public class OptionsTests {

    public static final String URL_PROTO_HOST_PORT_8080 = "nats://localhost:8080";
    public static final String URL_PROTO_HOST_PORT_8081 = "nats://localhost:8081";
    public static final String URL_HOST_PORT_8081 = "localhost:8081";

    @Test
    public void testClientVersion() {
        assertTrue(Nats.CLIENT_VERSION.endsWith(".dev"));
    }

    @Test
    public void testDefaultOptions() {
        Options o = new Options.Builder().build();

        assertEquals(1, o.getServers().size(), "default one server");
        assertEquals(1, o.getUnprocessedServers().size(), "default one server");
        assertEquals(Options.DEFAULT_URL, o.getServers().toArray()[0].toString(), "default url");

        assertEquals(Collections.emptyList(), o.getHttpRequestInterceptors(), "default http request interceptors");
        assertEquals(Options.DEFAULT_DATA_PORT_TYPE, o.getDataPortType(), "default data port type");

        assertFalse(o.isVerbose(), "default verbose");
        assertFalse(o.isPedantic(), "default pedantic");
        assertFalse(o.isNoRandomize(), "default norandomize");
        assertFalse(o.isOldRequestStyle(), "default oldstyle");
        assertFalse(o.isNoEcho(), "default noEcho");
        assertFalse(o.supportUTF8Subjects(), "default UTF8 Support");
        assertFalse(o.isNoHeaders(), "default header support");
        assertFalse(o.isNoNoResponders(), "default no responders support");
        assertEquals(Options.DEFAULT_DISCARD_MESSAGES_WHEN_OUTGOING_QUEUE_FULL, o.isDiscardMessagesWhenOutgoingQueueFull(),
                "default discard messages when outgoing queue full");

        assertNull(o.getUsernameChars(), "default username");
        assertNull(o.getPasswordChars(), "default password");
        assertNull(o.getTokenChars(), "default token");
        assertNull(o.getConnectionName(), "default connection name");

        assertNull(o.getSslContext(), "default ssl context");

        assertEquals(Options.DEFAULT_MAX_RECONNECT, o.getMaxReconnect(), "default max reconnect");
        assertEquals(Options.DEFAULT_MAX_PINGS_OUT, o.getMaxPingsOut(), "default ping max");
        assertEquals(Options.DEFAULT_RECONNECT_BUF_SIZE, o.getReconnectBufferSize(), "default reconnect buffer size");
        assertEquals(Options.DEFAULT_MAX_MESSAGES_IN_OUTGOING_QUEUE, o.getMaxMessagesInOutgoingQueue(),
                "default max messages in outgoing queue");

        assertEquals(Options.DEFAULT_RECONNECT_WAIT, o.getReconnectWait(), "default reconnect wait");
        assertEquals(Options.DEFAULT_CONNECTION_TIMEOUT, o.getConnectionTimeout(), "default connection timeout");
        assertEquals(Options.DEFAULT_PING_INTERVAL, o.getPingInterval(), "default ping interval");
        assertEquals(Options.DEFAULT_REQUEST_CLEANUP_INTERVAL, o.getRequestCleanupInterval(),
                "default cleanup interval");

        assertTrue(o.getErrorListener() instanceof ErrorListenerLoggerImpl, "error handler");
        assertNull(o.getConnectionListener(), "disconnect handler");

        // COVERAGE
        o.setOldRequestStyle(true);
        assertTrue(o.isOldRequestStyle(), "default oldstyle");
    }

    @Test
    public void testChainedBooleanOptions() {
        Options o = new Options.Builder().verbose().pedantic().noRandomize().supportUTF8Subjects()
                .noEcho().oldRequestStyle().noHeaders().noNoResponders()
                .discardMessagesWhenOutgoingQueueFull()
                .build();
        assertNull(o.getUsernameChars(), "default username");
        assertTrue(o.isVerbose(), "chained verbose");
        assertTrue(o.isPedantic(), "chained pedantic");
        assertTrue(o.isNoRandomize(), "chained norandomize");
        assertTrue(o.isOldRequestStyle(), "chained oldstyle");
        assertTrue(o.isNoEcho(), "chained noecho");
        assertTrue(o.supportUTF8Subjects(), "chained utf8");
        assertTrue(o.isNoHeaders(), "chained no headers");
        assertTrue(o.isNoNoResponders(), "chained no noResponders");
        assertTrue(o.isDiscardMessagesWhenOutgoingQueueFull(), "chained discard messages when outgoing queue full");
    }

    @Test
    public void testChainedStringOptions() {
        Options o = new Options.Builder().userInfo("hello".toCharArray(), "world".toCharArray()).connectionName("name").build();
        assertFalse(o.isVerbose(), "default verbose"); // One from a different type
        assertArrayEquals("hello".toCharArray(), o.getUsernameChars(), "chained username");
        assertArrayEquals("world".toCharArray(), o.getPasswordChars(), "chained password");
        assertEquals("name", o.getConnectionName(), "chained connection name");
    }

    @Test
    public void testChainedSecure() throws Exception {
        SSLContext ctx = TestSSLUtils.createTestSSLContext();
        SSLContext.setDefault(ctx);
        Options o = new Options.Builder().secure().build();
        assertEquals(ctx, o.getSslContext(), "chained context");
    }

    @Test
    public void testChainedSSLOptions() throws Exception {
        SSLContext ctx = TestSSLUtils.createTestSSLContext();
        Options o = new Options.Builder().sslContext(ctx).build();
        assertFalse(o.isVerbose(), "default verbose"); // One from a different type
        assertEquals(ctx, o.getSslContext(), "chained context");
    }

    @Test
    public void testChainedIntOptions() {
        Options o = new Options.Builder().maxReconnects(100).maxPingsOut(200).reconnectBufferSize(300)
                .maxControlLine(400)
                .maxMessagesInOutgoingQueue(500)
                .build();
        assertFalse(o.isVerbose(), "default verbose"); // One from a different type
        assertEquals(100, o.getMaxReconnect(), "chained max reconnect");
        assertEquals(200, o.getMaxPingsOut(), "chained ping max");
        assertEquals(300, o.getReconnectBufferSize(), "chained reconnect buffer size");
        assertEquals(400, o.getMaxControlLine(), "chained max control line");
        assertEquals(500, o.getMaxMessagesInOutgoingQueue(), "chained max messages in outgoing queue");
    }

    @Test
    public void testChainedDurationOptions() {
        Options o = new Options.Builder().reconnectWait(Duration.ofMillis(101))
                .connectionTimeout(Duration.ofMillis(202)).pingInterval(Duration.ofMillis(303))
                .requestCleanupInterval(Duration.ofMillis(404))
                .reconnectJitter(Duration.ofMillis(505))
                .reconnectJitterTls(Duration.ofMillis(606))
                .build();
        assertFalse(o.isVerbose(), "default verbose"); // One from a different type
        assertEquals(Duration.ofMillis(101), o.getReconnectWait(), "chained reconnect wait");
        assertEquals(Duration.ofMillis(202), o.getConnectionTimeout(), "chained connection timeout");
        assertEquals(Duration.ofMillis(303), o.getPingInterval(), "chained ping interval");
        assertEquals(Duration.ofMillis(404), o.getRequestCleanupInterval(), "chained cleanup interval");
        assertEquals(Duration.ofMillis(505), o.getReconnectJitter(), "chained reconnect jitter");
        assertEquals(Duration.ofMillis(606), o.getReconnectJitterTls(), "chained cleanup jitter tls");
    }

    @Test
    public void testHttpRequestInterceptors() {
        java.util.function.Consumer<HttpRequest> interceptor1 = req -> {
            req.getHeaders().add("Test1", "Header");
        };
        java.util.function.Consumer<HttpRequest> interceptor2 = req -> {
            req.getHeaders().add("Test2", "Header");
        };
        Options o = new Options.Builder()
            .httpRequestInterceptor(interceptor1)
            .httpRequestInterceptor(interceptor2)
            .build();
        assertEquals(o.getHttpRequestInterceptors(), Arrays.asList(interceptor1, interceptor2));

        o = new Options.Builder()
            .httpRequestInterceptors(Arrays.asList(interceptor2, interceptor1))
            .build();
        assertEquals(o.getHttpRequestInterceptors(), Arrays.asList(interceptor2, interceptor1));
    }

    @Test
    public void testChainedErrorHandler() {
        TestHandler handler = new TestHandler();
        Options o = new Options.Builder().errorListener(handler).build();
        assertFalse(o.isVerbose(), "default verbose"); // One from a different type
        assertEquals(handler, o.getErrorListener(), "chained error handler");
    }

    @Test
    public void testChainedConnectionListener() {
        ConnectionListener cHandler = (c, e) -> System.out.println("connection event" + e);
        Options o = new Options.Builder().connectionListener(cHandler).build();
        assertFalse(o.isVerbose(), "default verbose"); // One from a different type
        assertTrue(o.getErrorListener() instanceof ErrorListenerLoggerImpl, "error handler");
        assertSame(cHandler, o.getConnectionListener(), "chained connection handler");
    }

    @Test
    public void testPropertiesBooleanBuilder() {
        Properties props = new Properties();
        props.setProperty(Options.PROP_VERBOSE, "true");
        props.setProperty(Options.PROP_PEDANTIC, "true");
        props.setProperty(Options.PROP_NORANDOMIZE, "true");
        props.setProperty(Options.PROP_USE_OLD_REQUEST_STYLE, "true");
        props.setProperty(Options.PROP_OPENTLS, "true");
        props.setProperty(Options.PROP_NO_ECHO, "true");
        props.setProperty(Options.PROP_UTF8_SUBJECTS, "true");
        props.setProperty(Options.PROP_DISCARD_MESSAGES_WHEN_OUTGOING_QUEUE_FULL, "true");

        Options o = new Options.Builder(props).build();
        assertNull(o.getUsernameChars(), "default username chars");
        assertTrue(o.isVerbose(), "property verbose");
        assertTrue(o.isPedantic(), "property pedantic");
        assertTrue(o.isNoRandomize(), "property norandomize");
        assertTrue(o.isOldRequestStyle(), "property oldstyle");
        assertTrue(o.isNoEcho(), "property noecho");
        assertTrue(o.supportUTF8Subjects(), "property utf8");
        assertTrue(o.isDiscardMessagesWhenOutgoingQueueFull(), "property discard messages when outgoing queue full");
        assertNotNull(o.getSslContext(), "property opentls");
    }

    @Test
    public void testPropertiesStringOptions() {
        Properties props = new Properties();
        props.setProperty(Options.PROP_USERNAME, "hello");
        props.setProperty(Options.PROP_PASSWORD, "world");
        props.setProperty(Options.PROP_CONNECTION_NAME, "name");

        Options o = new Options.Builder(props).build();
        assertFalse(o.isVerbose(), "default verbose"); // One from a different type
        assertArrayEquals("hello".toCharArray(), o.getUsernameChars(), "property username");
        assertArrayEquals("world".toCharArray(), o.getPasswordChars(), "property password");
        assertEquals("name", o.getConnectionName(), "property connection name");

        // COVERAGE
        props.setProperty(Options.PROP_CONNECTION_NAME, "");
        new Options.Builder(props).build();

        props.remove(Options.PROP_CONNECTION_NAME);
        new Options.Builder(props).build();
    }

    @Test
    public void testPropertiesSSLOptions() throws Exception {
        // don't use default for tests, issues with forcing algorithm exception in other tests break it
        SSLContext.setDefault(TestSSLUtils.createTestSSLContext());
        Properties props = new Properties();
        props.setProperty(Options.PROP_SECURE, "true");

        Options o = new Options.Builder(props).build();
        assertFalse(o.isVerbose(), "default verbose"); // One from a different type
        assertNotNull(o.getSslContext(), "property context");
    }

    @Test
    public void testBuilderCoverageOptions() {
        Options o = new Options.Builder().build();
        assertTrue(o.clientSideLimitChecks());
        assertNull(o.getServerListProvider());

        o = new Options.Builder().clientSideLimitChecks(true).build();
        assertTrue(o.clientSideLimitChecks());

        o = new Options.Builder()
            .clientSideLimitChecks(false)
            .serverListProvider(new CoverageServerListProvider())
            .build();
        assertFalse(o.clientSideLimitChecks());
        assertNotNull(o.getServerListProvider());
    }

    @Test
    public void testPropertiesCoverageOptions() throws Exception {
        // don't use default for tests, issues with forcing algorithm exception in other tests break it
        SSLContext.setDefault(TestSSLUtils.createTestSSLContext());
        Properties props = new Properties();
        props.setProperty(Options.PROP_SECURE, "false");
        props.setProperty(Options.PROP_OPENTLS, "false");
        props.setProperty(Options.PROP_NO_HEADERS, "true");
        props.setProperty(Options.PROP_NO_NORESPONDERS, "true");
        props.setProperty(Options.PROP_RECONNECT_JITTER, "1000");
        props.setProperty(Options.PROP_RECONNECT_JITTER_TLS, "2000");
        props.setProperty(Options.PROP_CLIENT_SIDE_LIMIT_CHECKS, "true");
        props.setProperty(Options.PROP_IGNORE_DISCOVERED_SERVERS, "true");
        props.setProperty(Options.PROP_SERVERS_LIST_PROVIDER_CLASS, "io.nats.client.utils.CoverageServerListProvider");

        Options o = new Options.Builder(props).build();
        assertNull(o.getSslContext(), "property context");
        assertTrue(o.isNoHeaders());
        assertTrue(o.isNoNoResponders());
        assertTrue(o.clientSideLimitChecks());
        assertTrue(o.isIgnoreDiscoveredServers());
        assertNotNull(o.getServerListProvider());
    }

    @Test
    public void testPropertyIntOptions() {
        Properties props = new Properties();
        props.setProperty(Options.PROP_MAX_RECONNECT, "100");
        props.setProperty(Options.PROP_MAX_PINGS, "200");
        props.setProperty(Options.PROP_RECONNECT_BUF_SIZE, "300");
        props.setProperty(Options.PROP_MAX_CONTROL_LINE, "400");
        props.setProperty(Options.PROP_MAX_MESSAGES_IN_OUTGOING_QUEUE, "500");

        Options o = new Options.Builder(props).build();
        assertFalse(o.isVerbose(), "default verbose"); // One from a different type
        assertEquals(100, o.getMaxReconnect(), "property max reconnect");
        assertEquals(200, o.getMaxPingsOut(), "property ping max");
        assertEquals(300, o.getReconnectBufferSize(), "property reconnect buffer size");
        assertEquals(400, o.getMaxControlLine(), "property max control line");
        assertEquals(500, o.getMaxMessagesInOutgoingQueue(), "property max messages in outgoing queue");
    }

    @Test
    public void testDefaultPropertyIntOptions() {
        Properties props = new Properties();
        props.setProperty(Options.PROP_RECONNECT_WAIT, "-1");
        props.setProperty(Options.PROP_RECONNECT_JITTER, "-1");
        props.setProperty(Options.PROP_RECONNECT_JITTER_TLS, "-1");
        props.setProperty(Options.PROP_CONNECTION_TIMEOUT, "-1");
        props.setProperty(Options.PROP_PING_INTERVAL, "-1");
        props.setProperty(Options.PROP_CLEANUP_INTERVAL, "-1");
        props.setProperty(Options.PROP_MAX_CONTROL_LINE, "-1");
        props.setProperty(Options.PROP_MAX_MESSAGES_IN_OUTGOING_QUEUE, "-1");

        Options o = new Options.Builder(props).build();
        assertEquals(Options.DEFAULT_MAX_CONTROL_LINE, o.getMaxControlLine(), "default max control line");
        assertEquals(Options.DEFAULT_RECONNECT_WAIT, o.getReconnectWait(), "default reconnect wait");
        assertEquals(Options.DEFAULT_CONNECTION_TIMEOUT, o.getConnectionTimeout(), "default connection timeout");
        assertEquals(Options.DEFAULT_PING_INTERVAL, o.getPingInterval(), "default ping interval");
        assertEquals(Options.DEFAULT_REQUEST_CLEANUP_INTERVAL, o.getRequestCleanupInterval(),
                "default cleanup interval");
        assertEquals(Options.DEFAULT_MAX_MESSAGES_IN_OUTGOING_QUEUE, o.getMaxMessagesInOutgoingQueue(),
                "default max messages in outgoing queue");
    }

    @Test
    public void testPropertyDurationOptions() {
        Properties props = new Properties();
        props.setProperty(Options.PROP_RECONNECT_WAIT, "101");
        props.setProperty(Options.PROP_CONNECTION_TIMEOUT, "202");
        props.setProperty(Options.PROP_PING_INTERVAL, "303");
        props.setProperty(Options.PROP_CLEANUP_INTERVAL, "404");
        props.setProperty(Options.PROP_RECONNECT_JITTER, "505");
        props.setProperty(Options.PROP_RECONNECT_JITTER_TLS, "606");

        Options o = new Options.Builder(props).build();
        assertFalse(o.isVerbose(), "default verbose"); // One from a different type
        assertEquals(Duration.ofMillis(101), o.getReconnectWait(), "property reconnect wait");
        assertEquals(Duration.ofMillis(202), o.getConnectionTimeout(), "property connection timeout");
        assertEquals(Duration.ofMillis(303), o.getPingInterval(), "property ping interval");
        assertEquals(Duration.ofMillis(404), o.getRequestCleanupInterval(), "property cleanup interval");
        assertEquals(Duration.ofMillis(505), o.getReconnectJitter(), "property reconnect jitter");
        assertEquals(Duration.ofMillis(606), o.getReconnectJitterTls(), "property reconnect jitter tls");
    }

    @Test
    public void testPropertyErrorHandler() {
        Properties props = new Properties();
        props.setProperty(Options.PROP_ERROR_LISTENER, TestHandler.class.getCanonicalName());

        Options o = new Options.Builder(props).build();
        assertFalse(o.isVerbose(), "default verbose"); // One from a different type
        assertNotNull(o.getErrorListener(), "property error handler");

        o.getErrorListener().errorOccurred(null, "bad subject");
        assertEquals(((TestHandler) o.getErrorListener()).getCount(), 1, "property error handler class");
    }

    @Test
    public void testPropertyConnectionListeners() {
        Properties props = new Properties();
        props.setProperty(Options.PROP_CONNECTION_CB, TestHandler.class.getCanonicalName());

        Options o = new Options.Builder(props).build();
        assertFalse(o.isVerbose(), "default verbose"); // One from a different type
        assertNotNull(o.getConnectionListener(), "property connection handler");

        o.getConnectionListener().connectionEvent(null, Events.DISCONNECTED);
        o.getConnectionListener().connectionEvent(null, Events.RECONNECTED);
        o.getConnectionListener().connectionEvent(null, Events.CLOSED);

        assertEquals(((TestHandler) o.getConnectionListener()).getCount(), 3, "property connect handler class");
    }

    @Test
    public void testChainOverridesProperties() {
        Properties props = new Properties();
        props.setProperty(Options.PROP_TOKEN, "token");
        props.setProperty(Options.PROP_CONNECTION_NAME, "name");

        Options o = new Options.Builder(props).connectionName("newname").build();
        assertFalse(o.isVerbose(), "default verbose"); // One from a different type
        assertArrayEquals("token".toCharArray(), o.getTokenChars(), "property token");
        assertEquals("newname", o.getConnectionName(), "property connection name");
    }

    @Test
    public void testDefaultConnectOptions() {
        Options o = new Options.Builder().build();
        String expected = "{\"lang\":\"java\",\"version\":\"" + Nats.CLIENT_VERSION + "\""
                + ",\"protocol\":1,\"verbose\":false,\"pedantic\":false,\"tls_required\":false,\"echo\":true,\"headers\":true,\"no_responders\":true}";
        assertEquals(expected, o.buildProtocolConnectOptionsString("nats://localhost:4222", false, null).toString(), "default connect options");
    }

    @Test
    public void testNonDefaultConnectOptions() {
        Options o = new Options.Builder().noNoResponders().noHeaders().noEcho().pedantic().verbose().build();
        String expected = "{\"lang\":\"java\",\"version\":\"" + Nats.CLIENT_VERSION + "\""
                + ",\"protocol\":1,\"verbose\":true,\"pedantic\":true,\"tls_required\":false,\"echo\":false,\"headers\":false,\"no_responders\":false}";
        assertEquals(expected, o.buildProtocolConnectOptionsString("nats://localhost:4222", false, null).toString(), "non default connect options");
    }

    @Test
    public void testConnectOptionsWithNameAndContext() throws Exception {
        SSLContext ctx = TestSSLUtils.createTestSSLContext();
        Options o = new Options.Builder().sslContext(ctx).connectionName("c1").build();
        String expected = "{\"lang\":\"java\",\"version\":\"" + Nats.CLIENT_VERSION + "\",\"name\":\"c1\""
                + ",\"protocol\":1,\"verbose\":false,\"pedantic\":false,\"tls_required\":true,\"echo\":true,\"headers\":true,\"no_responders\":true}";
        assertEquals(expected, o.buildProtocolConnectOptionsString("nats://localhost:4222", false, null).toString(), "default connect options");
    }

    @Test
    public void testAuthConnectOptions() {
        Options o = new Options.Builder().userInfo("hello".toCharArray(), "world".toCharArray()).build();
        String expectedNoAuth = "{\"lang\":\"java\",\"version\":\"" + Nats.CLIENT_VERSION + "\""
                + ",\"protocol\":1,\"verbose\":false,\"pedantic\":false,\"tls_required\":false,\"echo\":true,\"headers\":true,\"no_responders\":true}";
        String expectedWithAuth = "{\"lang\":\"java\",\"version\":\"" + Nats.CLIENT_VERSION + "\""
                + ",\"protocol\":1,\"verbose\":false,\"pedantic\":false,\"tls_required\":false,\"echo\":true,\"headers\":true,\"no_responders\":true"
                + ",\"user\":\"hello\",\"pass\":\"world\"}";
        assertEquals(expectedNoAuth, o.buildProtocolConnectOptionsString("nats://localhost:4222", false, null).toString(), "no auth connect options");
        assertEquals(expectedWithAuth, o.buildProtocolConnectOptionsString("nats://localhost:4222", true, null).toString(), "auth connect options");
    }
    /*
    expected: <{"lang":"java","version":"2.8.0","protocol":1,"verbose":false,"pedantic":false,"tls_required":false,"echo":true}>
    but was: <{"lang":"java","version":"2.8.0","protocol":1,"verbose":false,"pedantic":false,"tls_required":false,"echo":true,"headers":true}>
     */

    @Test
    public void testNKeyConnectOptions() throws Exception {
        TestAuthHandler th = new TestAuthHandler();
        byte[] nonce = "abcdefg".getBytes(StandardCharsets.UTF_8);
        String sig = Base64.getUrlEncoder().withoutPadding().encodeToString(th.sign(nonce));

        Options o = new Options.Builder().authHandler(th).build();
        String expectedNoAuth = "{\"lang\":\"java\",\"version\":\"" + Nats.CLIENT_VERSION + "\""
                + ",\"protocol\":1,\"verbose\":false,\"pedantic\":false,\"tls_required\":false,\"echo\":true,\"headers\":true,\"no_responders\":true}";
        String expectedWithAuth = "{\"lang\":\"java\",\"version\":\"" + Nats.CLIENT_VERSION + "\""
                + ",\"protocol\":1,\"verbose\":false,\"pedantic\":false,\"tls_required\":false,\"echo\":true,\"headers\":true"
                + ",\"no_responders\":true,\"nkey\":\""+new String(th.getID())+"\",\"sig\":\""+sig+"\",\"jwt\":\"\"}";
        assertEquals(expectedNoAuth, o.buildProtocolConnectOptionsString("nats://localhost:4222", false, nonce).toString(), "no auth connect options");
        assertEquals(expectedWithAuth, o.buildProtocolConnectOptionsString("nats://localhost:4222", true, nonce).toString(), "auth connect options");
    }

    @Test
    public void testDefaultDataPort() {
        Options o = new Options.Builder().build();
        DataPort dataPort = o.buildDataPort();

        assertNotNull(dataPort);
        assertEquals(Options.DEFAULT_DATA_PORT_TYPE, dataPort.getClass().getCanonicalName(), "default dataPort");
    }

    @Test
    public void testPropertyDataPortType() {
        Properties props = new Properties();
        props.setProperty(Options.PROP_DATA_PORT_TYPE, CloseOnUpgradeAttempt.class.getCanonicalName());

        Options o = new Options.Builder(props).build();
        assertFalse(o.isVerbose(), "default verbose"); // One from a different type

        assertEquals(CloseOnUpgradeAttempt.class.getCanonicalName(), o.buildDataPort().getClass().getCanonicalName(),
                "property data port class");
    }

    @Test
    public void testJetStreamProperties() {
        Properties props = new Properties();
        props.setProperty(Options.PROP_INBOX_PREFIX, "custom-inbox-no-dot");
        Options o = new Options.Builder(props).build();
        assertEquals("custom-inbox-no-dot.", o.getInboxPrefix());

        props.setProperty(Options.PROP_INBOX_PREFIX, "custom-inbox-ends-dot.");
        o = new Options.Builder(props).build();
        assertEquals("custom-inbox-ends-dot.", o.getInboxPrefix());
    }

    @Test
    public void testUserPassInURL() {
        String serverURI = "nats://derek:password@localhost:2222";
        Options o = new Options.Builder().server(serverURI).build();

        String connectString = o.buildProtocolConnectOptionsString(serverURI, true, null).toString();
        assertTrue(connectString.contains("\"user\":\"derek\""));
        assertTrue(connectString.contains("\"pass\":\"password\""));
        assertFalse(connectString.contains("\"token\":"));
    }

    @Test
    public void testTokenInURL() {
        String serverURI = "nats://alberto@localhost:2222";
        Options o = new Options.Builder().server(serverURI).build();

        String connectString = o.buildProtocolConnectOptionsString(serverURI, true, null).toString();
        assertTrue(connectString.contains("\"auth_token\":\"alberto\""));
        assertFalse(connectString.contains("\"user\":"));
        assertFalse(connectString.contains("\"pass\":"));
    }

    @Test
    public void testThrowOnNoProps() {
        assertThrows(IllegalArgumentException.class, () -> new Options.Builder(null));
    }

    @Test
    public void testServerInProperties() {
        Properties props = new Properties();
        props.setProperty(Options.PROP_URL, URL_PROTO_HOST_PORT_8080);
        assertServersAndUnprocessed(false, new Options.Builder(props).build());
    }

    @Test
    public void testServersInProperties() {
        Properties props = new Properties();
        String urls = URL_PROTO_HOST_PORT_8080 + ", " + URL_HOST_PORT_8081;
        props.setProperty(Options.PROP_SERVERS, urls);
        assertServersAndUnprocessed(true, new Options.Builder(props).build());
    }

    @Test
    public void testServers() {
        String[] serverUrls = {URL_PROTO_HOST_PORT_8080, URL_HOST_PORT_8081};
        assertServersAndUnprocessed(true, new Options.Builder().servers(serverUrls).build());
    }

    @Test
    public void testServersWithCommas() {
        String serverURLs = URL_PROTO_HOST_PORT_8080 + "," + URL_HOST_PORT_8081;
        assertServersAndUnprocessed(true, new Options.Builder().server(serverURLs).build());
    }

    @Test
    public void testEmptyAndNullStringsInServers() {
        String[] serverUrls = {"", null, URL_PROTO_HOST_PORT_8080, URL_HOST_PORT_8081};
        assertServersAndUnprocessed(true, new Options.Builder().servers(serverUrls).build());
    }

    private void assertServersAndUnprocessed(boolean two, Options o) {
        Collection<URI> servers = o.getServers();
        URI[] serverArray = servers.toArray(new URI[0]);
        List<String> un = o.getUnprocessedServers();

        int size = two ? 2 : 1;
        assertEquals(size, serverArray.length);
        assertEquals(size, un.size());

        assertEquals(URL_PROTO_HOST_PORT_8080, serverArray[0].toString(), "property server");
        assertEquals(URL_PROTO_HOST_PORT_8080, un.get(0), "unprocessed server");

        if (two) {
            assertEquals(URL_PROTO_HOST_PORT_8081, serverArray[1].toString(), "property server");
            assertEquals(URL_HOST_PORT_8081, un.get(1), "unprocessed server");
        }
    }

    @Test
    public void testBadClassInPropertyConnectionListeners() {
        assertThrows(IllegalArgumentException.class, () -> {
            Properties props = new Properties();
            props.setProperty(Options.PROP_CONNECTION_CB, "foo");
            new Options.Builder(props);
        });
    }

    @Test
    public void testTokenAndUserThrows() {
        assertThrows(IllegalStateException.class,
                () -> new Options.Builder().token("foo".toCharArray()).userInfo("foo".toCharArray(), "bar".toCharArray()).build());
    }

    @Test
    public void testThrowOnBadServerURI() {
        assertThrows(IllegalArgumentException.class,
                () -> new Options.Builder().server("foo:/bar\\:blammer").build());
    }

    @Test
    public void testThrowOnEmptyServersProp() {
        assertThrows(IllegalArgumentException.class, () -> {
            Properties props = new Properties();
            props.setProperty(Options.PROP_SERVERS, "");
            new Options.Builder(props).build();
        });
    }

    @Test
    public void testThrowOnBadServersURI() {
        assertThrows(IllegalArgumentException.class, () -> {
            String url1 = URL_PROTO_HOST_PORT_8080;
            String url2 = "foo:/bar\\:blammer";
            String[] serverUrls = {url1, url2};
            new Options.Builder().servers(serverUrls).build();
        });
    }
    
    @Test
    public void testSetExectuor() {
        ExecutorService exec = Executors.newCachedThreadPool();
        Options options = new Options.Builder().executor(exec).build();
        assertEquals(exec, options.getExecutor());
    }
    
    @Test
    public void testDefaultExecutor() throws Exception {
        Options options = new Options.Builder().connectionName("test").build();
        Future<String> future = options.getExecutor().submit(() -> Thread.currentThread().getName());
        String name = future.get(5, TimeUnit.SECONDS);
        assertTrue(name.startsWith("test"));

        options = new Options.Builder().build();
        future = options.getExecutor().submit(() -> Thread.currentThread().getName());
        name = future.get(5, TimeUnit.SECONDS);
        assertTrue(name.startsWith(Options.DEFAULT_THREAD_NAME_PREFIX));
    }

    @Test
    public void testParseURIForServer() throws URISyntaxException {
        String[][] test = {
            {"nats://localhost:4222","nats://localhost:4222"},
            {"tls://localhost:4222","tls://localhost:4222"},
            {"opentls://localhost:4222","opentls://localhost:4222"},
            {"localhost:4222","nats://localhost:4222"},

            {"nats://localhost","nats://localhost:4222"},
            {"tls://localhost","tls://localhost:4222"},
            {"opentls://localhost","opentls://localhost:4222"},
            {"localhost","nats://localhost:4222"},

            {"nats://connect.nats.io:4222","nats://connect.nats.io:4222"},
            {"tls://connect.nats.io:4222","tls://connect.nats.io:4222"},
            {"opentls://connect.nats.io:4222","opentls://connect.nats.io:4222"},
            {"connect.nats.io:4222","nats://connect.nats.io:4222"},

            {"nats://connect.nats.io","nats://connect.nats.io:4222"},
            {"tls://connect.nats.io","tls://connect.nats.io:4222"},
            {"opentls://connect.nats.io","opentls://connect.nats.io:4222"},
            {"connect.nats.io","nats://connect.nats.io:4222"},
            
            {"nats://192.168.0.1:4222","nats://192.168.0.1:4222"},
            {"tls://192.168.0.1:4222","tls://192.168.0.1:4222"},
            {"opentls://192.168.0.1:4222","opentls://192.168.0.1:4222"},
            {"192.168.0.1:4222","nats://192.168.0.1:4222"},

            {"nats://192.168.0.1","nats://192.168.0.1:4222"},
            {"tls://192.168.0.1","tls://192.168.0.1:4222"},
            {"opentls://192.168.0.1","opentls://192.168.0.1:4222"},
            {"192.168.0.1","nats://192.168.0.1:4222"},
        };

        for (String[] strings : test) {
            URI actual = Options.parseURIForServer(strings[0], false);
            URI expected = new URI(strings[1]);
            assertEquals(expected.toASCIIString(), actual.toASCIIString());
        }
        URI actual = Options.parseURIForServer("connect.nats.io", true);
        URI expected = new URI("wss://connect.nats.io:4222");
        assertEquals(expected.toASCIIString(), actual.toASCIIString());
}

    @Test
    public void testParseBadURIForServer() {

        String[] strings = new String[] {
                "unk://123.1.1.1", // unknown protocol
                "//123.1.1.1",     // ends up no host
                ":4222"            // just wrong
        };

        for (String string : strings) {
            assertThrows(URISyntaxException.class, () -> Options.parseURIForServer(string, false));
        }
    }

    @Test
    public void testReconnectDelayHandler() {
        ReconnectDelayHandler rdh = l -> Duration.ofSeconds(l * 2);

        Options o = new Options.Builder().reconnectDelayHandler(rdh).build();
        ReconnectDelayHandler rdhO = o.getReconnectDelayHandler();

        assertNotNull(rdhO);
        assertEquals(10, rdhO.getWaitTime(5).getSeconds());
    }

    @Test
    public void testInboxPrefixCoverage() {
        Options o = new Options.Builder().inboxPrefix("foo").build();
        assertEquals("foo.", o.getInboxPrefix());
        o = new Options.Builder().inboxPrefix("foo.").build();
        assertEquals("foo.", o.getInboxPrefix());
    }

    @SuppressWarnings("deprecation")
    @Test
    public void coverageForDeprecated() {
        Options o = new Options.Builder()
                .token("deprecated")
                .build();
        assertEquals("deprecated", o.getToken());
        assertNull(o.getUsername());
        assertNull(o.getPassword());

        o = new Options.Builder()
                .userInfo("user", "pass")
                .build();
        assertEquals("user", o.getUsername());
        assertEquals("pass", o.getPassword());
        assertNull(o.getToken());
    }

/* These next three require that no default is set anywhere, if another test
    requires SSLContext.setDefault() and runs before these, they will fail. Commenting
    out for now, this can be run manually.

    @Test(expected=NoSuchAlgorithmException.class)
    public void testThrowOnBadContextForSecure() throws Exception {
        try {
            System.setProperty("javax.net.ssl.keyStore", "foo");
            System.setProperty("javax.net.ssl.trustStore", "bar");
            new Options.Builder().secure().build();
            assertFalse(true);
        }
        finally {
            System.clearProperty("javax.net.ssl.keyStore");
            System.clearProperty("javax.net.ssl.trustStore");
        }
    }

    @Test(expected=IllegalStateException.class)
    public void testThrowOnBadContextForTLSUrl() throws Exception {
        try {
            System.setProperty("javax.net.ssl.keyStore", "foo");
            System.setProperty("javax.net.ssl.trustStore", "bar");
            new Options.Builder().server("tls://localhost:4242").build();
            assertFalse(true);
        }
        finally {
            System.clearProperty("javax.net.ssl.keyStore");
            System.clearProperty("javax.net.ssl.trustStore");
        }
    }

    @Test(expected=IllegalArgumentException.class)
    public void testThrowOnBadContextSecureProp() {
        try {
            System.setProperty("javax.net.ssl.keyStore", "foo");
            System.setProperty("javax.net.ssl.trustStore", "bar");
            
            Properties props = new Properties();
            props.setProperty(Options.PROP_SECURE, "true");
            new Options.Builder(props).build();
            assertFalse(true);
        }
        finally {
            System.clearProperty("javax.net.ssl.keyStore");
            System.clearProperty("javax.net.ssl.trustStore");
        }
    }
    */
}<|MERGE_RESOLUTION|>--- conflicted
+++ resolved
@@ -1,787 +1,784 @@
-// Copyright 2015-2018 The NATS Authors
-// Licensed under the Apache License, Version 2.0 (the "License");
-// you may not use this file except in compliance with the License.
-// You may obtain a copy of the License at:
-//
-// http://www.apache.org/licenses/LICENSE-2.0
-//
-// Unless required by applicable law or agreed to in writing, software
-// distributed under the License is distributed on an "AS IS" BASIS,
-// WITHOUT WARRANTIES OR CONDITIONS OF ANY KIND, either express or implied.
-// See the License for the specific language governing permissions and
-// limitations under the License.
-
-package io.nats.client;
-
-import io.nats.client.ConnectionListener.Events;
-import io.nats.client.impl.DataPort;
-import io.nats.client.impl.ErrorListenerLoggerImpl;
-import io.nats.client.utils.CloseOnUpgradeAttempt;
-import io.nats.client.utils.CoverageServerListProvider;
-import org.junit.jupiter.api.Test;
-
-import javax.net.ssl.SSLContext;
-import java.net.URI;
-import java.net.URISyntaxException;
-import java.nio.charset.StandardCharsets;
-import java.time.Duration;
-import java.util.Arrays;
-import java.util.Base64;
-import java.util.Collection;
-<<<<<<< HEAD
-import java.util.Collections;
-=======
-import java.util.List;
->>>>>>> 8e35e0fa
-import java.util.Properties;
-import java.util.concurrent.ExecutorService;
-import java.util.concurrent.Executors;
-import java.util.concurrent.Future;
-import java.util.concurrent.TimeUnit;
-
-import static org.junit.jupiter.api.Assertions.*;
-
-public class OptionsTests {
-
-    public static final String URL_PROTO_HOST_PORT_8080 = "nats://localhost:8080";
-    public static final String URL_PROTO_HOST_PORT_8081 = "nats://localhost:8081";
-    public static final String URL_HOST_PORT_8081 = "localhost:8081";
-
-    @Test
-    public void testClientVersion() {
-        assertTrue(Nats.CLIENT_VERSION.endsWith(".dev"));
-    }
-
-    @Test
-    public void testDefaultOptions() {
-        Options o = new Options.Builder().build();
-
-        assertEquals(1, o.getServers().size(), "default one server");
-        assertEquals(1, o.getUnprocessedServers().size(), "default one server");
-        assertEquals(Options.DEFAULT_URL, o.getServers().toArray()[0].toString(), "default url");
-
-        assertEquals(Collections.emptyList(), o.getHttpRequestInterceptors(), "default http request interceptors");
-        assertEquals(Options.DEFAULT_DATA_PORT_TYPE, o.getDataPortType(), "default data port type");
-
-        assertFalse(o.isVerbose(), "default verbose");
-        assertFalse(o.isPedantic(), "default pedantic");
-        assertFalse(o.isNoRandomize(), "default norandomize");
-        assertFalse(o.isOldRequestStyle(), "default oldstyle");
-        assertFalse(o.isNoEcho(), "default noEcho");
-        assertFalse(o.supportUTF8Subjects(), "default UTF8 Support");
-        assertFalse(o.isNoHeaders(), "default header support");
-        assertFalse(o.isNoNoResponders(), "default no responders support");
-        assertEquals(Options.DEFAULT_DISCARD_MESSAGES_WHEN_OUTGOING_QUEUE_FULL, o.isDiscardMessagesWhenOutgoingQueueFull(),
-                "default discard messages when outgoing queue full");
-
-        assertNull(o.getUsernameChars(), "default username");
-        assertNull(o.getPasswordChars(), "default password");
-        assertNull(o.getTokenChars(), "default token");
-        assertNull(o.getConnectionName(), "default connection name");
-
-        assertNull(o.getSslContext(), "default ssl context");
-
-        assertEquals(Options.DEFAULT_MAX_RECONNECT, o.getMaxReconnect(), "default max reconnect");
-        assertEquals(Options.DEFAULT_MAX_PINGS_OUT, o.getMaxPingsOut(), "default ping max");
-        assertEquals(Options.DEFAULT_RECONNECT_BUF_SIZE, o.getReconnectBufferSize(), "default reconnect buffer size");
-        assertEquals(Options.DEFAULT_MAX_MESSAGES_IN_OUTGOING_QUEUE, o.getMaxMessagesInOutgoingQueue(),
-                "default max messages in outgoing queue");
-
-        assertEquals(Options.DEFAULT_RECONNECT_WAIT, o.getReconnectWait(), "default reconnect wait");
-        assertEquals(Options.DEFAULT_CONNECTION_TIMEOUT, o.getConnectionTimeout(), "default connection timeout");
-        assertEquals(Options.DEFAULT_PING_INTERVAL, o.getPingInterval(), "default ping interval");
-        assertEquals(Options.DEFAULT_REQUEST_CLEANUP_INTERVAL, o.getRequestCleanupInterval(),
-                "default cleanup interval");
-
-        assertTrue(o.getErrorListener() instanceof ErrorListenerLoggerImpl, "error handler");
-        assertNull(o.getConnectionListener(), "disconnect handler");
-
-        // COVERAGE
-        o.setOldRequestStyle(true);
-        assertTrue(o.isOldRequestStyle(), "default oldstyle");
-    }
-
-    @Test
-    public void testChainedBooleanOptions() {
-        Options o = new Options.Builder().verbose().pedantic().noRandomize().supportUTF8Subjects()
-                .noEcho().oldRequestStyle().noHeaders().noNoResponders()
-                .discardMessagesWhenOutgoingQueueFull()
-                .build();
-        assertNull(o.getUsernameChars(), "default username");
-        assertTrue(o.isVerbose(), "chained verbose");
-        assertTrue(o.isPedantic(), "chained pedantic");
-        assertTrue(o.isNoRandomize(), "chained norandomize");
-        assertTrue(o.isOldRequestStyle(), "chained oldstyle");
-        assertTrue(o.isNoEcho(), "chained noecho");
-        assertTrue(o.supportUTF8Subjects(), "chained utf8");
-        assertTrue(o.isNoHeaders(), "chained no headers");
-        assertTrue(o.isNoNoResponders(), "chained no noResponders");
-        assertTrue(o.isDiscardMessagesWhenOutgoingQueueFull(), "chained discard messages when outgoing queue full");
-    }
-
-    @Test
-    public void testChainedStringOptions() {
-        Options o = new Options.Builder().userInfo("hello".toCharArray(), "world".toCharArray()).connectionName("name").build();
-        assertFalse(o.isVerbose(), "default verbose"); // One from a different type
-        assertArrayEquals("hello".toCharArray(), o.getUsernameChars(), "chained username");
-        assertArrayEquals("world".toCharArray(), o.getPasswordChars(), "chained password");
-        assertEquals("name", o.getConnectionName(), "chained connection name");
-    }
-
-    @Test
-    public void testChainedSecure() throws Exception {
-        SSLContext ctx = TestSSLUtils.createTestSSLContext();
-        SSLContext.setDefault(ctx);
-        Options o = new Options.Builder().secure().build();
-        assertEquals(ctx, o.getSslContext(), "chained context");
-    }
-
-    @Test
-    public void testChainedSSLOptions() throws Exception {
-        SSLContext ctx = TestSSLUtils.createTestSSLContext();
-        Options o = new Options.Builder().sslContext(ctx).build();
-        assertFalse(o.isVerbose(), "default verbose"); // One from a different type
-        assertEquals(ctx, o.getSslContext(), "chained context");
-    }
-
-    @Test
-    public void testChainedIntOptions() {
-        Options o = new Options.Builder().maxReconnects(100).maxPingsOut(200).reconnectBufferSize(300)
-                .maxControlLine(400)
-                .maxMessagesInOutgoingQueue(500)
-                .build();
-        assertFalse(o.isVerbose(), "default verbose"); // One from a different type
-        assertEquals(100, o.getMaxReconnect(), "chained max reconnect");
-        assertEquals(200, o.getMaxPingsOut(), "chained ping max");
-        assertEquals(300, o.getReconnectBufferSize(), "chained reconnect buffer size");
-        assertEquals(400, o.getMaxControlLine(), "chained max control line");
-        assertEquals(500, o.getMaxMessagesInOutgoingQueue(), "chained max messages in outgoing queue");
-    }
-
-    @Test
-    public void testChainedDurationOptions() {
-        Options o = new Options.Builder().reconnectWait(Duration.ofMillis(101))
-                .connectionTimeout(Duration.ofMillis(202)).pingInterval(Duration.ofMillis(303))
-                .requestCleanupInterval(Duration.ofMillis(404))
-                .reconnectJitter(Duration.ofMillis(505))
-                .reconnectJitterTls(Duration.ofMillis(606))
-                .build();
-        assertFalse(o.isVerbose(), "default verbose"); // One from a different type
-        assertEquals(Duration.ofMillis(101), o.getReconnectWait(), "chained reconnect wait");
-        assertEquals(Duration.ofMillis(202), o.getConnectionTimeout(), "chained connection timeout");
-        assertEquals(Duration.ofMillis(303), o.getPingInterval(), "chained ping interval");
-        assertEquals(Duration.ofMillis(404), o.getRequestCleanupInterval(), "chained cleanup interval");
-        assertEquals(Duration.ofMillis(505), o.getReconnectJitter(), "chained reconnect jitter");
-        assertEquals(Duration.ofMillis(606), o.getReconnectJitterTls(), "chained cleanup jitter tls");
-    }
-
-    @Test
-    public void testHttpRequestInterceptors() {
-        java.util.function.Consumer<HttpRequest> interceptor1 = req -> {
-            req.getHeaders().add("Test1", "Header");
-        };
-        java.util.function.Consumer<HttpRequest> interceptor2 = req -> {
-            req.getHeaders().add("Test2", "Header");
-        };
-        Options o = new Options.Builder()
-            .httpRequestInterceptor(interceptor1)
-            .httpRequestInterceptor(interceptor2)
-            .build();
-        assertEquals(o.getHttpRequestInterceptors(), Arrays.asList(interceptor1, interceptor2));
-
-        o = new Options.Builder()
-            .httpRequestInterceptors(Arrays.asList(interceptor2, interceptor1))
-            .build();
-        assertEquals(o.getHttpRequestInterceptors(), Arrays.asList(interceptor2, interceptor1));
-    }
-
-    @Test
-    public void testChainedErrorHandler() {
-        TestHandler handler = new TestHandler();
-        Options o = new Options.Builder().errorListener(handler).build();
-        assertFalse(o.isVerbose(), "default verbose"); // One from a different type
-        assertEquals(handler, o.getErrorListener(), "chained error handler");
-    }
-
-    @Test
-    public void testChainedConnectionListener() {
-        ConnectionListener cHandler = (c, e) -> System.out.println("connection event" + e);
-        Options o = new Options.Builder().connectionListener(cHandler).build();
-        assertFalse(o.isVerbose(), "default verbose"); // One from a different type
-        assertTrue(o.getErrorListener() instanceof ErrorListenerLoggerImpl, "error handler");
-        assertSame(cHandler, o.getConnectionListener(), "chained connection handler");
-    }
-
-    @Test
-    public void testPropertiesBooleanBuilder() {
-        Properties props = new Properties();
-        props.setProperty(Options.PROP_VERBOSE, "true");
-        props.setProperty(Options.PROP_PEDANTIC, "true");
-        props.setProperty(Options.PROP_NORANDOMIZE, "true");
-        props.setProperty(Options.PROP_USE_OLD_REQUEST_STYLE, "true");
-        props.setProperty(Options.PROP_OPENTLS, "true");
-        props.setProperty(Options.PROP_NO_ECHO, "true");
-        props.setProperty(Options.PROP_UTF8_SUBJECTS, "true");
-        props.setProperty(Options.PROP_DISCARD_MESSAGES_WHEN_OUTGOING_QUEUE_FULL, "true");
-
-        Options o = new Options.Builder(props).build();
-        assertNull(o.getUsernameChars(), "default username chars");
-        assertTrue(o.isVerbose(), "property verbose");
-        assertTrue(o.isPedantic(), "property pedantic");
-        assertTrue(o.isNoRandomize(), "property norandomize");
-        assertTrue(o.isOldRequestStyle(), "property oldstyle");
-        assertTrue(o.isNoEcho(), "property noecho");
-        assertTrue(o.supportUTF8Subjects(), "property utf8");
-        assertTrue(o.isDiscardMessagesWhenOutgoingQueueFull(), "property discard messages when outgoing queue full");
-        assertNotNull(o.getSslContext(), "property opentls");
-    }
-
-    @Test
-    public void testPropertiesStringOptions() {
-        Properties props = new Properties();
-        props.setProperty(Options.PROP_USERNAME, "hello");
-        props.setProperty(Options.PROP_PASSWORD, "world");
-        props.setProperty(Options.PROP_CONNECTION_NAME, "name");
-
-        Options o = new Options.Builder(props).build();
-        assertFalse(o.isVerbose(), "default verbose"); // One from a different type
-        assertArrayEquals("hello".toCharArray(), o.getUsernameChars(), "property username");
-        assertArrayEquals("world".toCharArray(), o.getPasswordChars(), "property password");
-        assertEquals("name", o.getConnectionName(), "property connection name");
-
-        // COVERAGE
-        props.setProperty(Options.PROP_CONNECTION_NAME, "");
-        new Options.Builder(props).build();
-
-        props.remove(Options.PROP_CONNECTION_NAME);
-        new Options.Builder(props).build();
-    }
-
-    @Test
-    public void testPropertiesSSLOptions() throws Exception {
-        // don't use default for tests, issues with forcing algorithm exception in other tests break it
-        SSLContext.setDefault(TestSSLUtils.createTestSSLContext());
-        Properties props = new Properties();
-        props.setProperty(Options.PROP_SECURE, "true");
-
-        Options o = new Options.Builder(props).build();
-        assertFalse(o.isVerbose(), "default verbose"); // One from a different type
-        assertNotNull(o.getSslContext(), "property context");
-    }
-
-    @Test
-    public void testBuilderCoverageOptions() {
-        Options o = new Options.Builder().build();
-        assertTrue(o.clientSideLimitChecks());
-        assertNull(o.getServerListProvider());
-
-        o = new Options.Builder().clientSideLimitChecks(true).build();
-        assertTrue(o.clientSideLimitChecks());
-
-        o = new Options.Builder()
-            .clientSideLimitChecks(false)
-            .serverListProvider(new CoverageServerListProvider())
-            .build();
-        assertFalse(o.clientSideLimitChecks());
-        assertNotNull(o.getServerListProvider());
-    }
-
-    @Test
-    public void testPropertiesCoverageOptions() throws Exception {
-        // don't use default for tests, issues with forcing algorithm exception in other tests break it
-        SSLContext.setDefault(TestSSLUtils.createTestSSLContext());
-        Properties props = new Properties();
-        props.setProperty(Options.PROP_SECURE, "false");
-        props.setProperty(Options.PROP_OPENTLS, "false");
-        props.setProperty(Options.PROP_NO_HEADERS, "true");
-        props.setProperty(Options.PROP_NO_NORESPONDERS, "true");
-        props.setProperty(Options.PROP_RECONNECT_JITTER, "1000");
-        props.setProperty(Options.PROP_RECONNECT_JITTER_TLS, "2000");
-        props.setProperty(Options.PROP_CLIENT_SIDE_LIMIT_CHECKS, "true");
-        props.setProperty(Options.PROP_IGNORE_DISCOVERED_SERVERS, "true");
-        props.setProperty(Options.PROP_SERVERS_LIST_PROVIDER_CLASS, "io.nats.client.utils.CoverageServerListProvider");
-
-        Options o = new Options.Builder(props).build();
-        assertNull(o.getSslContext(), "property context");
-        assertTrue(o.isNoHeaders());
-        assertTrue(o.isNoNoResponders());
-        assertTrue(o.clientSideLimitChecks());
-        assertTrue(o.isIgnoreDiscoveredServers());
-        assertNotNull(o.getServerListProvider());
-    }
-
-    @Test
-    public void testPropertyIntOptions() {
-        Properties props = new Properties();
-        props.setProperty(Options.PROP_MAX_RECONNECT, "100");
-        props.setProperty(Options.PROP_MAX_PINGS, "200");
-        props.setProperty(Options.PROP_RECONNECT_BUF_SIZE, "300");
-        props.setProperty(Options.PROP_MAX_CONTROL_LINE, "400");
-        props.setProperty(Options.PROP_MAX_MESSAGES_IN_OUTGOING_QUEUE, "500");
-
-        Options o = new Options.Builder(props).build();
-        assertFalse(o.isVerbose(), "default verbose"); // One from a different type
-        assertEquals(100, o.getMaxReconnect(), "property max reconnect");
-        assertEquals(200, o.getMaxPingsOut(), "property ping max");
-        assertEquals(300, o.getReconnectBufferSize(), "property reconnect buffer size");
-        assertEquals(400, o.getMaxControlLine(), "property max control line");
-        assertEquals(500, o.getMaxMessagesInOutgoingQueue(), "property max messages in outgoing queue");
-    }
-
-    @Test
-    public void testDefaultPropertyIntOptions() {
-        Properties props = new Properties();
-        props.setProperty(Options.PROP_RECONNECT_WAIT, "-1");
-        props.setProperty(Options.PROP_RECONNECT_JITTER, "-1");
-        props.setProperty(Options.PROP_RECONNECT_JITTER_TLS, "-1");
-        props.setProperty(Options.PROP_CONNECTION_TIMEOUT, "-1");
-        props.setProperty(Options.PROP_PING_INTERVAL, "-1");
-        props.setProperty(Options.PROP_CLEANUP_INTERVAL, "-1");
-        props.setProperty(Options.PROP_MAX_CONTROL_LINE, "-1");
-        props.setProperty(Options.PROP_MAX_MESSAGES_IN_OUTGOING_QUEUE, "-1");
-
-        Options o = new Options.Builder(props).build();
-        assertEquals(Options.DEFAULT_MAX_CONTROL_LINE, o.getMaxControlLine(), "default max control line");
-        assertEquals(Options.DEFAULT_RECONNECT_WAIT, o.getReconnectWait(), "default reconnect wait");
-        assertEquals(Options.DEFAULT_CONNECTION_TIMEOUT, o.getConnectionTimeout(), "default connection timeout");
-        assertEquals(Options.DEFAULT_PING_INTERVAL, o.getPingInterval(), "default ping interval");
-        assertEquals(Options.DEFAULT_REQUEST_CLEANUP_INTERVAL, o.getRequestCleanupInterval(),
-                "default cleanup interval");
-        assertEquals(Options.DEFAULT_MAX_MESSAGES_IN_OUTGOING_QUEUE, o.getMaxMessagesInOutgoingQueue(),
-                "default max messages in outgoing queue");
-    }
-
-    @Test
-    public void testPropertyDurationOptions() {
-        Properties props = new Properties();
-        props.setProperty(Options.PROP_RECONNECT_WAIT, "101");
-        props.setProperty(Options.PROP_CONNECTION_TIMEOUT, "202");
-        props.setProperty(Options.PROP_PING_INTERVAL, "303");
-        props.setProperty(Options.PROP_CLEANUP_INTERVAL, "404");
-        props.setProperty(Options.PROP_RECONNECT_JITTER, "505");
-        props.setProperty(Options.PROP_RECONNECT_JITTER_TLS, "606");
-
-        Options o = new Options.Builder(props).build();
-        assertFalse(o.isVerbose(), "default verbose"); // One from a different type
-        assertEquals(Duration.ofMillis(101), o.getReconnectWait(), "property reconnect wait");
-        assertEquals(Duration.ofMillis(202), o.getConnectionTimeout(), "property connection timeout");
-        assertEquals(Duration.ofMillis(303), o.getPingInterval(), "property ping interval");
-        assertEquals(Duration.ofMillis(404), o.getRequestCleanupInterval(), "property cleanup interval");
-        assertEquals(Duration.ofMillis(505), o.getReconnectJitter(), "property reconnect jitter");
-        assertEquals(Duration.ofMillis(606), o.getReconnectJitterTls(), "property reconnect jitter tls");
-    }
-
-    @Test
-    public void testPropertyErrorHandler() {
-        Properties props = new Properties();
-        props.setProperty(Options.PROP_ERROR_LISTENER, TestHandler.class.getCanonicalName());
-
-        Options o = new Options.Builder(props).build();
-        assertFalse(o.isVerbose(), "default verbose"); // One from a different type
-        assertNotNull(o.getErrorListener(), "property error handler");
-
-        o.getErrorListener().errorOccurred(null, "bad subject");
-        assertEquals(((TestHandler) o.getErrorListener()).getCount(), 1, "property error handler class");
-    }
-
-    @Test
-    public void testPropertyConnectionListeners() {
-        Properties props = new Properties();
-        props.setProperty(Options.PROP_CONNECTION_CB, TestHandler.class.getCanonicalName());
-
-        Options o = new Options.Builder(props).build();
-        assertFalse(o.isVerbose(), "default verbose"); // One from a different type
-        assertNotNull(o.getConnectionListener(), "property connection handler");
-
-        o.getConnectionListener().connectionEvent(null, Events.DISCONNECTED);
-        o.getConnectionListener().connectionEvent(null, Events.RECONNECTED);
-        o.getConnectionListener().connectionEvent(null, Events.CLOSED);
-
-        assertEquals(((TestHandler) o.getConnectionListener()).getCount(), 3, "property connect handler class");
-    }
-
-    @Test
-    public void testChainOverridesProperties() {
-        Properties props = new Properties();
-        props.setProperty(Options.PROP_TOKEN, "token");
-        props.setProperty(Options.PROP_CONNECTION_NAME, "name");
-
-        Options o = new Options.Builder(props).connectionName("newname").build();
-        assertFalse(o.isVerbose(), "default verbose"); // One from a different type
-        assertArrayEquals("token".toCharArray(), o.getTokenChars(), "property token");
-        assertEquals("newname", o.getConnectionName(), "property connection name");
-    }
-
-    @Test
-    public void testDefaultConnectOptions() {
-        Options o = new Options.Builder().build();
-        String expected = "{\"lang\":\"java\",\"version\":\"" + Nats.CLIENT_VERSION + "\""
-                + ",\"protocol\":1,\"verbose\":false,\"pedantic\":false,\"tls_required\":false,\"echo\":true,\"headers\":true,\"no_responders\":true}";
-        assertEquals(expected, o.buildProtocolConnectOptionsString("nats://localhost:4222", false, null).toString(), "default connect options");
-    }
-
-    @Test
-    public void testNonDefaultConnectOptions() {
-        Options o = new Options.Builder().noNoResponders().noHeaders().noEcho().pedantic().verbose().build();
-        String expected = "{\"lang\":\"java\",\"version\":\"" + Nats.CLIENT_VERSION + "\""
-                + ",\"protocol\":1,\"verbose\":true,\"pedantic\":true,\"tls_required\":false,\"echo\":false,\"headers\":false,\"no_responders\":false}";
-        assertEquals(expected, o.buildProtocolConnectOptionsString("nats://localhost:4222", false, null).toString(), "non default connect options");
-    }
-
-    @Test
-    public void testConnectOptionsWithNameAndContext() throws Exception {
-        SSLContext ctx = TestSSLUtils.createTestSSLContext();
-        Options o = new Options.Builder().sslContext(ctx).connectionName("c1").build();
-        String expected = "{\"lang\":\"java\",\"version\":\"" + Nats.CLIENT_VERSION + "\",\"name\":\"c1\""
-                + ",\"protocol\":1,\"verbose\":false,\"pedantic\":false,\"tls_required\":true,\"echo\":true,\"headers\":true,\"no_responders\":true}";
-        assertEquals(expected, o.buildProtocolConnectOptionsString("nats://localhost:4222", false, null).toString(), "default connect options");
-    }
-
-    @Test
-    public void testAuthConnectOptions() {
-        Options o = new Options.Builder().userInfo("hello".toCharArray(), "world".toCharArray()).build();
-        String expectedNoAuth = "{\"lang\":\"java\",\"version\":\"" + Nats.CLIENT_VERSION + "\""
-                + ",\"protocol\":1,\"verbose\":false,\"pedantic\":false,\"tls_required\":false,\"echo\":true,\"headers\":true,\"no_responders\":true}";
-        String expectedWithAuth = "{\"lang\":\"java\",\"version\":\"" + Nats.CLIENT_VERSION + "\""
-                + ",\"protocol\":1,\"verbose\":false,\"pedantic\":false,\"tls_required\":false,\"echo\":true,\"headers\":true,\"no_responders\":true"
-                + ",\"user\":\"hello\",\"pass\":\"world\"}";
-        assertEquals(expectedNoAuth, o.buildProtocolConnectOptionsString("nats://localhost:4222", false, null).toString(), "no auth connect options");
-        assertEquals(expectedWithAuth, o.buildProtocolConnectOptionsString("nats://localhost:4222", true, null).toString(), "auth connect options");
-    }
-    /*
-    expected: <{"lang":"java","version":"2.8.0","protocol":1,"verbose":false,"pedantic":false,"tls_required":false,"echo":true}>
-    but was: <{"lang":"java","version":"2.8.0","protocol":1,"verbose":false,"pedantic":false,"tls_required":false,"echo":true,"headers":true}>
-     */
-
-    @Test
-    public void testNKeyConnectOptions() throws Exception {
-        TestAuthHandler th = new TestAuthHandler();
-        byte[] nonce = "abcdefg".getBytes(StandardCharsets.UTF_8);
-        String sig = Base64.getUrlEncoder().withoutPadding().encodeToString(th.sign(nonce));
-
-        Options o = new Options.Builder().authHandler(th).build();
-        String expectedNoAuth = "{\"lang\":\"java\",\"version\":\"" + Nats.CLIENT_VERSION + "\""
-                + ",\"protocol\":1,\"verbose\":false,\"pedantic\":false,\"tls_required\":false,\"echo\":true,\"headers\":true,\"no_responders\":true}";
-        String expectedWithAuth = "{\"lang\":\"java\",\"version\":\"" + Nats.CLIENT_VERSION + "\""
-                + ",\"protocol\":1,\"verbose\":false,\"pedantic\":false,\"tls_required\":false,\"echo\":true,\"headers\":true"
-                + ",\"no_responders\":true,\"nkey\":\""+new String(th.getID())+"\",\"sig\":\""+sig+"\",\"jwt\":\"\"}";
-        assertEquals(expectedNoAuth, o.buildProtocolConnectOptionsString("nats://localhost:4222", false, nonce).toString(), "no auth connect options");
-        assertEquals(expectedWithAuth, o.buildProtocolConnectOptionsString("nats://localhost:4222", true, nonce).toString(), "auth connect options");
-    }
-
-    @Test
-    public void testDefaultDataPort() {
-        Options o = new Options.Builder().build();
-        DataPort dataPort = o.buildDataPort();
-
-        assertNotNull(dataPort);
-        assertEquals(Options.DEFAULT_DATA_PORT_TYPE, dataPort.getClass().getCanonicalName(), "default dataPort");
-    }
-
-    @Test
-    public void testPropertyDataPortType() {
-        Properties props = new Properties();
-        props.setProperty(Options.PROP_DATA_PORT_TYPE, CloseOnUpgradeAttempt.class.getCanonicalName());
-
-        Options o = new Options.Builder(props).build();
-        assertFalse(o.isVerbose(), "default verbose"); // One from a different type
-
-        assertEquals(CloseOnUpgradeAttempt.class.getCanonicalName(), o.buildDataPort().getClass().getCanonicalName(),
-                "property data port class");
-    }
-
-    @Test
-    public void testJetStreamProperties() {
-        Properties props = new Properties();
-        props.setProperty(Options.PROP_INBOX_PREFIX, "custom-inbox-no-dot");
-        Options o = new Options.Builder(props).build();
-        assertEquals("custom-inbox-no-dot.", o.getInboxPrefix());
-
-        props.setProperty(Options.PROP_INBOX_PREFIX, "custom-inbox-ends-dot.");
-        o = new Options.Builder(props).build();
-        assertEquals("custom-inbox-ends-dot.", o.getInboxPrefix());
-    }
-
-    @Test
-    public void testUserPassInURL() {
-        String serverURI = "nats://derek:password@localhost:2222";
-        Options o = new Options.Builder().server(serverURI).build();
-
-        String connectString = o.buildProtocolConnectOptionsString(serverURI, true, null).toString();
-        assertTrue(connectString.contains("\"user\":\"derek\""));
-        assertTrue(connectString.contains("\"pass\":\"password\""));
-        assertFalse(connectString.contains("\"token\":"));
-    }
-
-    @Test
-    public void testTokenInURL() {
-        String serverURI = "nats://alberto@localhost:2222";
-        Options o = new Options.Builder().server(serverURI).build();
-
-        String connectString = o.buildProtocolConnectOptionsString(serverURI, true, null).toString();
-        assertTrue(connectString.contains("\"auth_token\":\"alberto\""));
-        assertFalse(connectString.contains("\"user\":"));
-        assertFalse(connectString.contains("\"pass\":"));
-    }
-
-    @Test
-    public void testThrowOnNoProps() {
-        assertThrows(IllegalArgumentException.class, () -> new Options.Builder(null));
-    }
-
-    @Test
-    public void testServerInProperties() {
-        Properties props = new Properties();
-        props.setProperty(Options.PROP_URL, URL_PROTO_HOST_PORT_8080);
-        assertServersAndUnprocessed(false, new Options.Builder(props).build());
-    }
-
-    @Test
-    public void testServersInProperties() {
-        Properties props = new Properties();
-        String urls = URL_PROTO_HOST_PORT_8080 + ", " + URL_HOST_PORT_8081;
-        props.setProperty(Options.PROP_SERVERS, urls);
-        assertServersAndUnprocessed(true, new Options.Builder(props).build());
-    }
-
-    @Test
-    public void testServers() {
-        String[] serverUrls = {URL_PROTO_HOST_PORT_8080, URL_HOST_PORT_8081};
-        assertServersAndUnprocessed(true, new Options.Builder().servers(serverUrls).build());
-    }
-
-    @Test
-    public void testServersWithCommas() {
-        String serverURLs = URL_PROTO_HOST_PORT_8080 + "," + URL_HOST_PORT_8081;
-        assertServersAndUnprocessed(true, new Options.Builder().server(serverURLs).build());
-    }
-
-    @Test
-    public void testEmptyAndNullStringsInServers() {
-        String[] serverUrls = {"", null, URL_PROTO_HOST_PORT_8080, URL_HOST_PORT_8081};
-        assertServersAndUnprocessed(true, new Options.Builder().servers(serverUrls).build());
-    }
-
-    private void assertServersAndUnprocessed(boolean two, Options o) {
-        Collection<URI> servers = o.getServers();
-        URI[] serverArray = servers.toArray(new URI[0]);
-        List<String> un = o.getUnprocessedServers();
-
-        int size = two ? 2 : 1;
-        assertEquals(size, serverArray.length);
-        assertEquals(size, un.size());
-
-        assertEquals(URL_PROTO_HOST_PORT_8080, serverArray[0].toString(), "property server");
-        assertEquals(URL_PROTO_HOST_PORT_8080, un.get(0), "unprocessed server");
-
-        if (two) {
-            assertEquals(URL_PROTO_HOST_PORT_8081, serverArray[1].toString(), "property server");
-            assertEquals(URL_HOST_PORT_8081, un.get(1), "unprocessed server");
-        }
-    }
-
-    @Test
-    public void testBadClassInPropertyConnectionListeners() {
-        assertThrows(IllegalArgumentException.class, () -> {
-            Properties props = new Properties();
-            props.setProperty(Options.PROP_CONNECTION_CB, "foo");
-            new Options.Builder(props);
-        });
-    }
-
-    @Test
-    public void testTokenAndUserThrows() {
-        assertThrows(IllegalStateException.class,
-                () -> new Options.Builder().token("foo".toCharArray()).userInfo("foo".toCharArray(), "bar".toCharArray()).build());
-    }
-
-    @Test
-    public void testThrowOnBadServerURI() {
-        assertThrows(IllegalArgumentException.class,
-                () -> new Options.Builder().server("foo:/bar\\:blammer").build());
-    }
-
-    @Test
-    public void testThrowOnEmptyServersProp() {
-        assertThrows(IllegalArgumentException.class, () -> {
-            Properties props = new Properties();
-            props.setProperty(Options.PROP_SERVERS, "");
-            new Options.Builder(props).build();
-        });
-    }
-
-    @Test
-    public void testThrowOnBadServersURI() {
-        assertThrows(IllegalArgumentException.class, () -> {
-            String url1 = URL_PROTO_HOST_PORT_8080;
-            String url2 = "foo:/bar\\:blammer";
-            String[] serverUrls = {url1, url2};
-            new Options.Builder().servers(serverUrls).build();
-        });
-    }
-    
-    @Test
-    public void testSetExectuor() {
-        ExecutorService exec = Executors.newCachedThreadPool();
-        Options options = new Options.Builder().executor(exec).build();
-        assertEquals(exec, options.getExecutor());
-    }
-    
-    @Test
-    public void testDefaultExecutor() throws Exception {
-        Options options = new Options.Builder().connectionName("test").build();
-        Future<String> future = options.getExecutor().submit(() -> Thread.currentThread().getName());
-        String name = future.get(5, TimeUnit.SECONDS);
-        assertTrue(name.startsWith("test"));
-
-        options = new Options.Builder().build();
-        future = options.getExecutor().submit(() -> Thread.currentThread().getName());
-        name = future.get(5, TimeUnit.SECONDS);
-        assertTrue(name.startsWith(Options.DEFAULT_THREAD_NAME_PREFIX));
-    }
-
-    @Test
-    public void testParseURIForServer() throws URISyntaxException {
-        String[][] test = {
-            {"nats://localhost:4222","nats://localhost:4222"},
-            {"tls://localhost:4222","tls://localhost:4222"},
-            {"opentls://localhost:4222","opentls://localhost:4222"},
-            {"localhost:4222","nats://localhost:4222"},
-
-            {"nats://localhost","nats://localhost:4222"},
-            {"tls://localhost","tls://localhost:4222"},
-            {"opentls://localhost","opentls://localhost:4222"},
-            {"localhost","nats://localhost:4222"},
-
-            {"nats://connect.nats.io:4222","nats://connect.nats.io:4222"},
-            {"tls://connect.nats.io:4222","tls://connect.nats.io:4222"},
-            {"opentls://connect.nats.io:4222","opentls://connect.nats.io:4222"},
-            {"connect.nats.io:4222","nats://connect.nats.io:4222"},
-
-            {"nats://connect.nats.io","nats://connect.nats.io:4222"},
-            {"tls://connect.nats.io","tls://connect.nats.io:4222"},
-            {"opentls://connect.nats.io","opentls://connect.nats.io:4222"},
-            {"connect.nats.io","nats://connect.nats.io:4222"},
-            
-            {"nats://192.168.0.1:4222","nats://192.168.0.1:4222"},
-            {"tls://192.168.0.1:4222","tls://192.168.0.1:4222"},
-            {"opentls://192.168.0.1:4222","opentls://192.168.0.1:4222"},
-            {"192.168.0.1:4222","nats://192.168.0.1:4222"},
-
-            {"nats://192.168.0.1","nats://192.168.0.1:4222"},
-            {"tls://192.168.0.1","tls://192.168.0.1:4222"},
-            {"opentls://192.168.0.1","opentls://192.168.0.1:4222"},
-            {"192.168.0.1","nats://192.168.0.1:4222"},
-        };
-
-        for (String[] strings : test) {
-            URI actual = Options.parseURIForServer(strings[0], false);
-            URI expected = new URI(strings[1]);
-            assertEquals(expected.toASCIIString(), actual.toASCIIString());
-        }
-        URI actual = Options.parseURIForServer("connect.nats.io", true);
-        URI expected = new URI("wss://connect.nats.io:4222");
-        assertEquals(expected.toASCIIString(), actual.toASCIIString());
-}
-
-    @Test
-    public void testParseBadURIForServer() {
-
-        String[] strings = new String[] {
-                "unk://123.1.1.1", // unknown protocol
-                "//123.1.1.1",     // ends up no host
-                ":4222"            // just wrong
-        };
-
-        for (String string : strings) {
-            assertThrows(URISyntaxException.class, () -> Options.parseURIForServer(string, false));
-        }
-    }
-
-    @Test
-    public void testReconnectDelayHandler() {
-        ReconnectDelayHandler rdh = l -> Duration.ofSeconds(l * 2);
-
-        Options o = new Options.Builder().reconnectDelayHandler(rdh).build();
-        ReconnectDelayHandler rdhO = o.getReconnectDelayHandler();
-
-        assertNotNull(rdhO);
-        assertEquals(10, rdhO.getWaitTime(5).getSeconds());
-    }
-
-    @Test
-    public void testInboxPrefixCoverage() {
-        Options o = new Options.Builder().inboxPrefix("foo").build();
-        assertEquals("foo.", o.getInboxPrefix());
-        o = new Options.Builder().inboxPrefix("foo.").build();
-        assertEquals("foo.", o.getInboxPrefix());
-    }
-
-    @SuppressWarnings("deprecation")
-    @Test
-    public void coverageForDeprecated() {
-        Options o = new Options.Builder()
-                .token("deprecated")
-                .build();
-        assertEquals("deprecated", o.getToken());
-        assertNull(o.getUsername());
-        assertNull(o.getPassword());
-
-        o = new Options.Builder()
-                .userInfo("user", "pass")
-                .build();
-        assertEquals("user", o.getUsername());
-        assertEquals("pass", o.getPassword());
-        assertNull(o.getToken());
-    }
-
-/* These next three require that no default is set anywhere, if another test
-    requires SSLContext.setDefault() and runs before these, they will fail. Commenting
-    out for now, this can be run manually.
-
-    @Test(expected=NoSuchAlgorithmException.class)
-    public void testThrowOnBadContextForSecure() throws Exception {
-        try {
-            System.setProperty("javax.net.ssl.keyStore", "foo");
-            System.setProperty("javax.net.ssl.trustStore", "bar");
-            new Options.Builder().secure().build();
-            assertFalse(true);
-        }
-        finally {
-            System.clearProperty("javax.net.ssl.keyStore");
-            System.clearProperty("javax.net.ssl.trustStore");
-        }
-    }
-
-    @Test(expected=IllegalStateException.class)
-    public void testThrowOnBadContextForTLSUrl() throws Exception {
-        try {
-            System.setProperty("javax.net.ssl.keyStore", "foo");
-            System.setProperty("javax.net.ssl.trustStore", "bar");
-            new Options.Builder().server("tls://localhost:4242").build();
-            assertFalse(true);
-        }
-        finally {
-            System.clearProperty("javax.net.ssl.keyStore");
-            System.clearProperty("javax.net.ssl.trustStore");
-        }
-    }
-
-    @Test(expected=IllegalArgumentException.class)
-    public void testThrowOnBadContextSecureProp() {
-        try {
-            System.setProperty("javax.net.ssl.keyStore", "foo");
-            System.setProperty("javax.net.ssl.trustStore", "bar");
-            
-            Properties props = new Properties();
-            props.setProperty(Options.PROP_SECURE, "true");
-            new Options.Builder(props).build();
-            assertFalse(true);
-        }
-        finally {
-            System.clearProperty("javax.net.ssl.keyStore");
-            System.clearProperty("javax.net.ssl.trustStore");
-        }
-    }
-    */
+// Copyright 2015-2018 The NATS Authors
+// Licensed under the Apache License, Version 2.0 (the "License");
+// you may not use this file except in compliance with the License.
+// You may obtain a copy of the License at:
+//
+// http://www.apache.org/licenses/LICENSE-2.0
+//
+// Unless required by applicable law or agreed to in writing, software
+// distributed under the License is distributed on an "AS IS" BASIS,
+// WITHOUT WARRANTIES OR CONDITIONS OF ANY KIND, either express or implied.
+// See the License for the specific language governing permissions and
+// limitations under the License.
+
+package io.nats.client;
+
+import io.nats.client.ConnectionListener.Events;
+import io.nats.client.impl.DataPort;
+import io.nats.client.impl.ErrorListenerLoggerImpl;
+import io.nats.client.utils.CloseOnUpgradeAttempt;
+import io.nats.client.utils.CoverageServerListProvider;
+import org.junit.jupiter.api.Test;
+
+import javax.net.ssl.SSLContext;
+import java.net.URI;
+import java.net.URISyntaxException;
+import java.nio.charset.StandardCharsets;
+import java.time.Duration;
+import java.util.Arrays;
+import java.util.Base64;
+import java.util.Collection;
+import java.util.List;
+import java.util.Collections;
+import java.util.Properties;
+import java.util.concurrent.ExecutorService;
+import java.util.concurrent.Executors;
+import java.util.concurrent.Future;
+import java.util.concurrent.TimeUnit;
+
+import static org.junit.jupiter.api.Assertions.*;
+
+public class OptionsTests {
+
+    public static final String URL_PROTO_HOST_PORT_8080 = "nats://localhost:8080";
+    public static final String URL_PROTO_HOST_PORT_8081 = "nats://localhost:8081";
+    public static final String URL_HOST_PORT_8081 = "localhost:8081";
+
+    @Test
+    public void testClientVersion() {
+        assertTrue(Nats.CLIENT_VERSION.endsWith(".dev"));
+    }
+
+    @Test
+    public void testDefaultOptions() {
+        Options o = new Options.Builder().build();
+
+        assertEquals(1, o.getServers().size(), "default one server");
+        assertEquals(1, o.getUnprocessedServers().size(), "default one server");
+        assertEquals(Options.DEFAULT_URL, o.getServers().toArray()[0].toString(), "default url");
+
+        assertEquals(Collections.emptyList(), o.getHttpRequestInterceptors(), "default http request interceptors");
+        assertEquals(Options.DEFAULT_DATA_PORT_TYPE, o.getDataPortType(), "default data port type");
+
+        assertFalse(o.isVerbose(), "default verbose");
+        assertFalse(o.isPedantic(), "default pedantic");
+        assertFalse(o.isNoRandomize(), "default norandomize");
+        assertFalse(o.isOldRequestStyle(), "default oldstyle");
+        assertFalse(o.isNoEcho(), "default noEcho");
+        assertFalse(o.supportUTF8Subjects(), "default UTF8 Support");
+        assertFalse(o.isNoHeaders(), "default header support");
+        assertFalse(o.isNoNoResponders(), "default no responders support");
+        assertEquals(Options.DEFAULT_DISCARD_MESSAGES_WHEN_OUTGOING_QUEUE_FULL, o.isDiscardMessagesWhenOutgoingQueueFull(),
+                "default discard messages when outgoing queue full");
+
+        assertNull(o.getUsernameChars(), "default username");
+        assertNull(o.getPasswordChars(), "default password");
+        assertNull(o.getTokenChars(), "default token");
+        assertNull(o.getConnectionName(), "default connection name");
+
+        assertNull(o.getSslContext(), "default ssl context");
+
+        assertEquals(Options.DEFAULT_MAX_RECONNECT, o.getMaxReconnect(), "default max reconnect");
+        assertEquals(Options.DEFAULT_MAX_PINGS_OUT, o.getMaxPingsOut(), "default ping max");
+        assertEquals(Options.DEFAULT_RECONNECT_BUF_SIZE, o.getReconnectBufferSize(), "default reconnect buffer size");
+        assertEquals(Options.DEFAULT_MAX_MESSAGES_IN_OUTGOING_QUEUE, o.getMaxMessagesInOutgoingQueue(),
+                "default max messages in outgoing queue");
+
+        assertEquals(Options.DEFAULT_RECONNECT_WAIT, o.getReconnectWait(), "default reconnect wait");
+        assertEquals(Options.DEFAULT_CONNECTION_TIMEOUT, o.getConnectionTimeout(), "default connection timeout");
+        assertEquals(Options.DEFAULT_PING_INTERVAL, o.getPingInterval(), "default ping interval");
+        assertEquals(Options.DEFAULT_REQUEST_CLEANUP_INTERVAL, o.getRequestCleanupInterval(),
+                "default cleanup interval");
+
+        assertTrue(o.getErrorListener() instanceof ErrorListenerLoggerImpl, "error handler");
+        assertNull(o.getConnectionListener(), "disconnect handler");
+
+        // COVERAGE
+        o.setOldRequestStyle(true);
+        assertTrue(o.isOldRequestStyle(), "default oldstyle");
+    }
+
+    @Test
+    public void testChainedBooleanOptions() {
+        Options o = new Options.Builder().verbose().pedantic().noRandomize().supportUTF8Subjects()
+                .noEcho().oldRequestStyle().noHeaders().noNoResponders()
+                .discardMessagesWhenOutgoingQueueFull()
+                .build();
+        assertNull(o.getUsernameChars(), "default username");
+        assertTrue(o.isVerbose(), "chained verbose");
+        assertTrue(o.isPedantic(), "chained pedantic");
+        assertTrue(o.isNoRandomize(), "chained norandomize");
+        assertTrue(o.isOldRequestStyle(), "chained oldstyle");
+        assertTrue(o.isNoEcho(), "chained noecho");
+        assertTrue(o.supportUTF8Subjects(), "chained utf8");
+        assertTrue(o.isNoHeaders(), "chained no headers");
+        assertTrue(o.isNoNoResponders(), "chained no noResponders");
+        assertTrue(o.isDiscardMessagesWhenOutgoingQueueFull(), "chained discard messages when outgoing queue full");
+    }
+
+    @Test
+    public void testChainedStringOptions() {
+        Options o = new Options.Builder().userInfo("hello".toCharArray(), "world".toCharArray()).connectionName("name").build();
+        assertFalse(o.isVerbose(), "default verbose"); // One from a different type
+        assertArrayEquals("hello".toCharArray(), o.getUsernameChars(), "chained username");
+        assertArrayEquals("world".toCharArray(), o.getPasswordChars(), "chained password");
+        assertEquals("name", o.getConnectionName(), "chained connection name");
+    }
+
+    @Test
+    public void testChainedSecure() throws Exception {
+        SSLContext ctx = TestSSLUtils.createTestSSLContext();
+        SSLContext.setDefault(ctx);
+        Options o = new Options.Builder().secure().build();
+        assertEquals(ctx, o.getSslContext(), "chained context");
+    }
+
+    @Test
+    public void testChainedSSLOptions() throws Exception {
+        SSLContext ctx = TestSSLUtils.createTestSSLContext();
+        Options o = new Options.Builder().sslContext(ctx).build();
+        assertFalse(o.isVerbose(), "default verbose"); // One from a different type
+        assertEquals(ctx, o.getSslContext(), "chained context");
+    }
+
+    @Test
+    public void testChainedIntOptions() {
+        Options o = new Options.Builder().maxReconnects(100).maxPingsOut(200).reconnectBufferSize(300)
+                .maxControlLine(400)
+                .maxMessagesInOutgoingQueue(500)
+                .build();
+        assertFalse(o.isVerbose(), "default verbose"); // One from a different type
+        assertEquals(100, o.getMaxReconnect(), "chained max reconnect");
+        assertEquals(200, o.getMaxPingsOut(), "chained ping max");
+        assertEquals(300, o.getReconnectBufferSize(), "chained reconnect buffer size");
+        assertEquals(400, o.getMaxControlLine(), "chained max control line");
+        assertEquals(500, o.getMaxMessagesInOutgoingQueue(), "chained max messages in outgoing queue");
+    }
+
+    @Test
+    public void testChainedDurationOptions() {
+        Options o = new Options.Builder().reconnectWait(Duration.ofMillis(101))
+                .connectionTimeout(Duration.ofMillis(202)).pingInterval(Duration.ofMillis(303))
+                .requestCleanupInterval(Duration.ofMillis(404))
+                .reconnectJitter(Duration.ofMillis(505))
+                .reconnectJitterTls(Duration.ofMillis(606))
+                .build();
+        assertFalse(o.isVerbose(), "default verbose"); // One from a different type
+        assertEquals(Duration.ofMillis(101), o.getReconnectWait(), "chained reconnect wait");
+        assertEquals(Duration.ofMillis(202), o.getConnectionTimeout(), "chained connection timeout");
+        assertEquals(Duration.ofMillis(303), o.getPingInterval(), "chained ping interval");
+        assertEquals(Duration.ofMillis(404), o.getRequestCleanupInterval(), "chained cleanup interval");
+        assertEquals(Duration.ofMillis(505), o.getReconnectJitter(), "chained reconnect jitter");
+        assertEquals(Duration.ofMillis(606), o.getReconnectJitterTls(), "chained cleanup jitter tls");
+    }
+
+    @Test
+    public void testHttpRequestInterceptors() {
+        java.util.function.Consumer<HttpRequest> interceptor1 = req -> {
+            req.getHeaders().add("Test1", "Header");
+        };
+        java.util.function.Consumer<HttpRequest> interceptor2 = req -> {
+            req.getHeaders().add("Test2", "Header");
+        };
+        Options o = new Options.Builder()
+            .httpRequestInterceptor(interceptor1)
+            .httpRequestInterceptor(interceptor2)
+            .build();
+        assertEquals(o.getHttpRequestInterceptors(), Arrays.asList(interceptor1, interceptor2));
+
+        o = new Options.Builder()
+            .httpRequestInterceptors(Arrays.asList(interceptor2, interceptor1))
+            .build();
+        assertEquals(o.getHttpRequestInterceptors(), Arrays.asList(interceptor2, interceptor1));
+    }
+
+    @Test
+    public void testChainedErrorHandler() {
+        TestHandler handler = new TestHandler();
+        Options o = new Options.Builder().errorListener(handler).build();
+        assertFalse(o.isVerbose(), "default verbose"); // One from a different type
+        assertEquals(handler, o.getErrorListener(), "chained error handler");
+    }
+
+    @Test
+    public void testChainedConnectionListener() {
+        ConnectionListener cHandler = (c, e) -> System.out.println("connection event" + e);
+        Options o = new Options.Builder().connectionListener(cHandler).build();
+        assertFalse(o.isVerbose(), "default verbose"); // One from a different type
+        assertTrue(o.getErrorListener() instanceof ErrorListenerLoggerImpl, "error handler");
+        assertSame(cHandler, o.getConnectionListener(), "chained connection handler");
+    }
+
+    @Test
+    public void testPropertiesBooleanBuilder() {
+        Properties props = new Properties();
+        props.setProperty(Options.PROP_VERBOSE, "true");
+        props.setProperty(Options.PROP_PEDANTIC, "true");
+        props.setProperty(Options.PROP_NORANDOMIZE, "true");
+        props.setProperty(Options.PROP_USE_OLD_REQUEST_STYLE, "true");
+        props.setProperty(Options.PROP_OPENTLS, "true");
+        props.setProperty(Options.PROP_NO_ECHO, "true");
+        props.setProperty(Options.PROP_UTF8_SUBJECTS, "true");
+        props.setProperty(Options.PROP_DISCARD_MESSAGES_WHEN_OUTGOING_QUEUE_FULL, "true");
+
+        Options o = new Options.Builder(props).build();
+        assertNull(o.getUsernameChars(), "default username chars");
+        assertTrue(o.isVerbose(), "property verbose");
+        assertTrue(o.isPedantic(), "property pedantic");
+        assertTrue(o.isNoRandomize(), "property norandomize");
+        assertTrue(o.isOldRequestStyle(), "property oldstyle");
+        assertTrue(o.isNoEcho(), "property noecho");
+        assertTrue(o.supportUTF8Subjects(), "property utf8");
+        assertTrue(o.isDiscardMessagesWhenOutgoingQueueFull(), "property discard messages when outgoing queue full");
+        assertNotNull(o.getSslContext(), "property opentls");
+    }
+
+    @Test
+    public void testPropertiesStringOptions() {
+        Properties props = new Properties();
+        props.setProperty(Options.PROP_USERNAME, "hello");
+        props.setProperty(Options.PROP_PASSWORD, "world");
+        props.setProperty(Options.PROP_CONNECTION_NAME, "name");
+
+        Options o = new Options.Builder(props).build();
+        assertFalse(o.isVerbose(), "default verbose"); // One from a different type
+        assertArrayEquals("hello".toCharArray(), o.getUsernameChars(), "property username");
+        assertArrayEquals("world".toCharArray(), o.getPasswordChars(), "property password");
+        assertEquals("name", o.getConnectionName(), "property connection name");
+
+        // COVERAGE
+        props.setProperty(Options.PROP_CONNECTION_NAME, "");
+        new Options.Builder(props).build();
+
+        props.remove(Options.PROP_CONNECTION_NAME);
+        new Options.Builder(props).build();
+    }
+
+    @Test
+    public void testPropertiesSSLOptions() throws Exception {
+        // don't use default for tests, issues with forcing algorithm exception in other tests break it
+        SSLContext.setDefault(TestSSLUtils.createTestSSLContext());
+        Properties props = new Properties();
+        props.setProperty(Options.PROP_SECURE, "true");
+
+        Options o = new Options.Builder(props).build();
+        assertFalse(o.isVerbose(), "default verbose"); // One from a different type
+        assertNotNull(o.getSslContext(), "property context");
+    }
+
+    @Test
+    public void testBuilderCoverageOptions() {
+        Options o = new Options.Builder().build();
+        assertTrue(o.clientSideLimitChecks());
+        assertNull(o.getServerListProvider());
+
+        o = new Options.Builder().clientSideLimitChecks(true).build();
+        assertTrue(o.clientSideLimitChecks());
+
+        o = new Options.Builder()
+            .clientSideLimitChecks(false)
+            .serverListProvider(new CoverageServerListProvider())
+            .build();
+        assertFalse(o.clientSideLimitChecks());
+        assertNotNull(o.getServerListProvider());
+    }
+
+    @Test
+    public void testPropertiesCoverageOptions() throws Exception {
+        // don't use default for tests, issues with forcing algorithm exception in other tests break it
+        SSLContext.setDefault(TestSSLUtils.createTestSSLContext());
+        Properties props = new Properties();
+        props.setProperty(Options.PROP_SECURE, "false");
+        props.setProperty(Options.PROP_OPENTLS, "false");
+        props.setProperty(Options.PROP_NO_HEADERS, "true");
+        props.setProperty(Options.PROP_NO_NORESPONDERS, "true");
+        props.setProperty(Options.PROP_RECONNECT_JITTER, "1000");
+        props.setProperty(Options.PROP_RECONNECT_JITTER_TLS, "2000");
+        props.setProperty(Options.PROP_CLIENT_SIDE_LIMIT_CHECKS, "true");
+        props.setProperty(Options.PROP_IGNORE_DISCOVERED_SERVERS, "true");
+        props.setProperty(Options.PROP_SERVERS_LIST_PROVIDER_CLASS, "io.nats.client.utils.CoverageServerListProvider");
+
+        Options o = new Options.Builder(props).build();
+        assertNull(o.getSslContext(), "property context");
+        assertTrue(o.isNoHeaders());
+        assertTrue(o.isNoNoResponders());
+        assertTrue(o.clientSideLimitChecks());
+        assertTrue(o.isIgnoreDiscoveredServers());
+        assertNotNull(o.getServerListProvider());
+    }
+
+    @Test
+    public void testPropertyIntOptions() {
+        Properties props = new Properties();
+        props.setProperty(Options.PROP_MAX_RECONNECT, "100");
+        props.setProperty(Options.PROP_MAX_PINGS, "200");
+        props.setProperty(Options.PROP_RECONNECT_BUF_SIZE, "300");
+        props.setProperty(Options.PROP_MAX_CONTROL_LINE, "400");
+        props.setProperty(Options.PROP_MAX_MESSAGES_IN_OUTGOING_QUEUE, "500");
+
+        Options o = new Options.Builder(props).build();
+        assertFalse(o.isVerbose(), "default verbose"); // One from a different type
+        assertEquals(100, o.getMaxReconnect(), "property max reconnect");
+        assertEquals(200, o.getMaxPingsOut(), "property ping max");
+        assertEquals(300, o.getReconnectBufferSize(), "property reconnect buffer size");
+        assertEquals(400, o.getMaxControlLine(), "property max control line");
+        assertEquals(500, o.getMaxMessagesInOutgoingQueue(), "property max messages in outgoing queue");
+    }
+
+    @Test
+    public void testDefaultPropertyIntOptions() {
+        Properties props = new Properties();
+        props.setProperty(Options.PROP_RECONNECT_WAIT, "-1");
+        props.setProperty(Options.PROP_RECONNECT_JITTER, "-1");
+        props.setProperty(Options.PROP_RECONNECT_JITTER_TLS, "-1");
+        props.setProperty(Options.PROP_CONNECTION_TIMEOUT, "-1");
+        props.setProperty(Options.PROP_PING_INTERVAL, "-1");
+        props.setProperty(Options.PROP_CLEANUP_INTERVAL, "-1");
+        props.setProperty(Options.PROP_MAX_CONTROL_LINE, "-1");
+        props.setProperty(Options.PROP_MAX_MESSAGES_IN_OUTGOING_QUEUE, "-1");
+
+        Options o = new Options.Builder(props).build();
+        assertEquals(Options.DEFAULT_MAX_CONTROL_LINE, o.getMaxControlLine(), "default max control line");
+        assertEquals(Options.DEFAULT_RECONNECT_WAIT, o.getReconnectWait(), "default reconnect wait");
+        assertEquals(Options.DEFAULT_CONNECTION_TIMEOUT, o.getConnectionTimeout(), "default connection timeout");
+        assertEquals(Options.DEFAULT_PING_INTERVAL, o.getPingInterval(), "default ping interval");
+        assertEquals(Options.DEFAULT_REQUEST_CLEANUP_INTERVAL, o.getRequestCleanupInterval(),
+                "default cleanup interval");
+        assertEquals(Options.DEFAULT_MAX_MESSAGES_IN_OUTGOING_QUEUE, o.getMaxMessagesInOutgoingQueue(),
+                "default max messages in outgoing queue");
+    }
+
+    @Test
+    public void testPropertyDurationOptions() {
+        Properties props = new Properties();
+        props.setProperty(Options.PROP_RECONNECT_WAIT, "101");
+        props.setProperty(Options.PROP_CONNECTION_TIMEOUT, "202");
+        props.setProperty(Options.PROP_PING_INTERVAL, "303");
+        props.setProperty(Options.PROP_CLEANUP_INTERVAL, "404");
+        props.setProperty(Options.PROP_RECONNECT_JITTER, "505");
+        props.setProperty(Options.PROP_RECONNECT_JITTER_TLS, "606");
+
+        Options o = new Options.Builder(props).build();
+        assertFalse(o.isVerbose(), "default verbose"); // One from a different type
+        assertEquals(Duration.ofMillis(101), o.getReconnectWait(), "property reconnect wait");
+        assertEquals(Duration.ofMillis(202), o.getConnectionTimeout(), "property connection timeout");
+        assertEquals(Duration.ofMillis(303), o.getPingInterval(), "property ping interval");
+        assertEquals(Duration.ofMillis(404), o.getRequestCleanupInterval(), "property cleanup interval");
+        assertEquals(Duration.ofMillis(505), o.getReconnectJitter(), "property reconnect jitter");
+        assertEquals(Duration.ofMillis(606), o.getReconnectJitterTls(), "property reconnect jitter tls");
+    }
+
+    @Test
+    public void testPropertyErrorHandler() {
+        Properties props = new Properties();
+        props.setProperty(Options.PROP_ERROR_LISTENER, TestHandler.class.getCanonicalName());
+
+        Options o = new Options.Builder(props).build();
+        assertFalse(o.isVerbose(), "default verbose"); // One from a different type
+        assertNotNull(o.getErrorListener(), "property error handler");
+
+        o.getErrorListener().errorOccurred(null, "bad subject");
+        assertEquals(((TestHandler) o.getErrorListener()).getCount(), 1, "property error handler class");
+    }
+
+    @Test
+    public void testPropertyConnectionListeners() {
+        Properties props = new Properties();
+        props.setProperty(Options.PROP_CONNECTION_CB, TestHandler.class.getCanonicalName());
+
+        Options o = new Options.Builder(props).build();
+        assertFalse(o.isVerbose(), "default verbose"); // One from a different type
+        assertNotNull(o.getConnectionListener(), "property connection handler");
+
+        o.getConnectionListener().connectionEvent(null, Events.DISCONNECTED);
+        o.getConnectionListener().connectionEvent(null, Events.RECONNECTED);
+        o.getConnectionListener().connectionEvent(null, Events.CLOSED);
+
+        assertEquals(((TestHandler) o.getConnectionListener()).getCount(), 3, "property connect handler class");
+    }
+
+    @Test
+    public void testChainOverridesProperties() {
+        Properties props = new Properties();
+        props.setProperty(Options.PROP_TOKEN, "token");
+        props.setProperty(Options.PROP_CONNECTION_NAME, "name");
+
+        Options o = new Options.Builder(props).connectionName("newname").build();
+        assertFalse(o.isVerbose(), "default verbose"); // One from a different type
+        assertArrayEquals("token".toCharArray(), o.getTokenChars(), "property token");
+        assertEquals("newname", o.getConnectionName(), "property connection name");
+    }
+
+    @Test
+    public void testDefaultConnectOptions() {
+        Options o = new Options.Builder().build();
+        String expected = "{\"lang\":\"java\",\"version\":\"" + Nats.CLIENT_VERSION + "\""
+                + ",\"protocol\":1,\"verbose\":false,\"pedantic\":false,\"tls_required\":false,\"echo\":true,\"headers\":true,\"no_responders\":true}";
+        assertEquals(expected, o.buildProtocolConnectOptionsString("nats://localhost:4222", false, null).toString(), "default connect options");
+    }
+
+    @Test
+    public void testNonDefaultConnectOptions() {
+        Options o = new Options.Builder().noNoResponders().noHeaders().noEcho().pedantic().verbose().build();
+        String expected = "{\"lang\":\"java\",\"version\":\"" + Nats.CLIENT_VERSION + "\""
+                + ",\"protocol\":1,\"verbose\":true,\"pedantic\":true,\"tls_required\":false,\"echo\":false,\"headers\":false,\"no_responders\":false}";
+        assertEquals(expected, o.buildProtocolConnectOptionsString("nats://localhost:4222", false, null).toString(), "non default connect options");
+    }
+
+    @Test
+    public void testConnectOptionsWithNameAndContext() throws Exception {
+        SSLContext ctx = TestSSLUtils.createTestSSLContext();
+        Options o = new Options.Builder().sslContext(ctx).connectionName("c1").build();
+        String expected = "{\"lang\":\"java\",\"version\":\"" + Nats.CLIENT_VERSION + "\",\"name\":\"c1\""
+                + ",\"protocol\":1,\"verbose\":false,\"pedantic\":false,\"tls_required\":true,\"echo\":true,\"headers\":true,\"no_responders\":true}";
+        assertEquals(expected, o.buildProtocolConnectOptionsString("nats://localhost:4222", false, null).toString(), "default connect options");
+    }
+
+    @Test
+    public void testAuthConnectOptions() {
+        Options o = new Options.Builder().userInfo("hello".toCharArray(), "world".toCharArray()).build();
+        String expectedNoAuth = "{\"lang\":\"java\",\"version\":\"" + Nats.CLIENT_VERSION + "\""
+                + ",\"protocol\":1,\"verbose\":false,\"pedantic\":false,\"tls_required\":false,\"echo\":true,\"headers\":true,\"no_responders\":true}";
+        String expectedWithAuth = "{\"lang\":\"java\",\"version\":\"" + Nats.CLIENT_VERSION + "\""
+                + ",\"protocol\":1,\"verbose\":false,\"pedantic\":false,\"tls_required\":false,\"echo\":true,\"headers\":true,\"no_responders\":true"
+                + ",\"user\":\"hello\",\"pass\":\"world\"}";
+        assertEquals(expectedNoAuth, o.buildProtocolConnectOptionsString("nats://localhost:4222", false, null).toString(), "no auth connect options");
+        assertEquals(expectedWithAuth, o.buildProtocolConnectOptionsString("nats://localhost:4222", true, null).toString(), "auth connect options");
+    }
+    /*
+    expected: <{"lang":"java","version":"2.8.0","protocol":1,"verbose":false,"pedantic":false,"tls_required":false,"echo":true}>
+    but was: <{"lang":"java","version":"2.8.0","protocol":1,"verbose":false,"pedantic":false,"tls_required":false,"echo":true,"headers":true}>
+     */
+
+    @Test
+    public void testNKeyConnectOptions() throws Exception {
+        TestAuthHandler th = new TestAuthHandler();
+        byte[] nonce = "abcdefg".getBytes(StandardCharsets.UTF_8);
+        String sig = Base64.getUrlEncoder().withoutPadding().encodeToString(th.sign(nonce));
+
+        Options o = new Options.Builder().authHandler(th).build();
+        String expectedNoAuth = "{\"lang\":\"java\",\"version\":\"" + Nats.CLIENT_VERSION + "\""
+                + ",\"protocol\":1,\"verbose\":false,\"pedantic\":false,\"tls_required\":false,\"echo\":true,\"headers\":true,\"no_responders\":true}";
+        String expectedWithAuth = "{\"lang\":\"java\",\"version\":\"" + Nats.CLIENT_VERSION + "\""
+                + ",\"protocol\":1,\"verbose\":false,\"pedantic\":false,\"tls_required\":false,\"echo\":true,\"headers\":true"
+                + ",\"no_responders\":true,\"nkey\":\""+new String(th.getID())+"\",\"sig\":\""+sig+"\",\"jwt\":\"\"}";
+        assertEquals(expectedNoAuth, o.buildProtocolConnectOptionsString("nats://localhost:4222", false, nonce).toString(), "no auth connect options");
+        assertEquals(expectedWithAuth, o.buildProtocolConnectOptionsString("nats://localhost:4222", true, nonce).toString(), "auth connect options");
+    }
+
+    @Test
+    public void testDefaultDataPort() {
+        Options o = new Options.Builder().build();
+        DataPort dataPort = o.buildDataPort();
+
+        assertNotNull(dataPort);
+        assertEquals(Options.DEFAULT_DATA_PORT_TYPE, dataPort.getClass().getCanonicalName(), "default dataPort");
+    }
+
+    @Test
+    public void testPropertyDataPortType() {
+        Properties props = new Properties();
+        props.setProperty(Options.PROP_DATA_PORT_TYPE, CloseOnUpgradeAttempt.class.getCanonicalName());
+
+        Options o = new Options.Builder(props).build();
+        assertFalse(o.isVerbose(), "default verbose"); // One from a different type
+
+        assertEquals(CloseOnUpgradeAttempt.class.getCanonicalName(), o.buildDataPort().getClass().getCanonicalName(),
+                "property data port class");
+    }
+
+    @Test
+    public void testJetStreamProperties() {
+        Properties props = new Properties();
+        props.setProperty(Options.PROP_INBOX_PREFIX, "custom-inbox-no-dot");
+        Options o = new Options.Builder(props).build();
+        assertEquals("custom-inbox-no-dot.", o.getInboxPrefix());
+
+        props.setProperty(Options.PROP_INBOX_PREFIX, "custom-inbox-ends-dot.");
+        o = new Options.Builder(props).build();
+        assertEquals("custom-inbox-ends-dot.", o.getInboxPrefix());
+    }
+
+    @Test
+    public void testUserPassInURL() {
+        String serverURI = "nats://derek:password@localhost:2222";
+        Options o = new Options.Builder().server(serverURI).build();
+
+        String connectString = o.buildProtocolConnectOptionsString(serverURI, true, null).toString();
+        assertTrue(connectString.contains("\"user\":\"derek\""));
+        assertTrue(connectString.contains("\"pass\":\"password\""));
+        assertFalse(connectString.contains("\"token\":"));
+    }
+
+    @Test
+    public void testTokenInURL() {
+        String serverURI = "nats://alberto@localhost:2222";
+        Options o = new Options.Builder().server(serverURI).build();
+
+        String connectString = o.buildProtocolConnectOptionsString(serverURI, true, null).toString();
+        assertTrue(connectString.contains("\"auth_token\":\"alberto\""));
+        assertFalse(connectString.contains("\"user\":"));
+        assertFalse(connectString.contains("\"pass\":"));
+    }
+
+    @Test
+    public void testThrowOnNoProps() {
+        assertThrows(IllegalArgumentException.class, () -> new Options.Builder(null));
+    }
+
+    @Test
+    public void testServerInProperties() {
+        Properties props = new Properties();
+        props.setProperty(Options.PROP_URL, URL_PROTO_HOST_PORT_8080);
+        assertServersAndUnprocessed(false, new Options.Builder(props).build());
+    }
+
+    @Test
+    public void testServersInProperties() {
+        Properties props = new Properties();
+        String urls = URL_PROTO_HOST_PORT_8080 + ", " + URL_HOST_PORT_8081;
+        props.setProperty(Options.PROP_SERVERS, urls);
+        assertServersAndUnprocessed(true, new Options.Builder(props).build());
+    }
+
+    @Test
+    public void testServers() {
+        String[] serverUrls = {URL_PROTO_HOST_PORT_8080, URL_HOST_PORT_8081};
+        assertServersAndUnprocessed(true, new Options.Builder().servers(serverUrls).build());
+    }
+
+    @Test
+    public void testServersWithCommas() {
+        String serverURLs = URL_PROTO_HOST_PORT_8080 + "," + URL_HOST_PORT_8081;
+        assertServersAndUnprocessed(true, new Options.Builder().server(serverURLs).build());
+    }
+
+    @Test
+    public void testEmptyAndNullStringsInServers() {
+        String[] serverUrls = {"", null, URL_PROTO_HOST_PORT_8080, URL_HOST_PORT_8081};
+        assertServersAndUnprocessed(true, new Options.Builder().servers(serverUrls).build());
+    }
+
+    private void assertServersAndUnprocessed(boolean two, Options o) {
+        Collection<URI> servers = o.getServers();
+        URI[] serverArray = servers.toArray(new URI[0]);
+        List<String> un = o.getUnprocessedServers();
+
+        int size = two ? 2 : 1;
+        assertEquals(size, serverArray.length);
+        assertEquals(size, un.size());
+
+        assertEquals(URL_PROTO_HOST_PORT_8080, serverArray[0].toString(), "property server");
+        assertEquals(URL_PROTO_HOST_PORT_8080, un.get(0), "unprocessed server");
+
+        if (two) {
+            assertEquals(URL_PROTO_HOST_PORT_8081, serverArray[1].toString(), "property server");
+            assertEquals(URL_HOST_PORT_8081, un.get(1), "unprocessed server");
+        }
+    }
+
+    @Test
+    public void testBadClassInPropertyConnectionListeners() {
+        assertThrows(IllegalArgumentException.class, () -> {
+            Properties props = new Properties();
+            props.setProperty(Options.PROP_CONNECTION_CB, "foo");
+            new Options.Builder(props);
+        });
+    }
+
+    @Test
+    public void testTokenAndUserThrows() {
+        assertThrows(IllegalStateException.class,
+                () -> new Options.Builder().token("foo".toCharArray()).userInfo("foo".toCharArray(), "bar".toCharArray()).build());
+    }
+
+    @Test
+    public void testThrowOnBadServerURI() {
+        assertThrows(IllegalArgumentException.class,
+                () -> new Options.Builder().server("foo:/bar\\:blammer").build());
+    }
+
+    @Test
+    public void testThrowOnEmptyServersProp() {
+        assertThrows(IllegalArgumentException.class, () -> {
+            Properties props = new Properties();
+            props.setProperty(Options.PROP_SERVERS, "");
+            new Options.Builder(props).build();
+        });
+    }
+
+    @Test
+    public void testThrowOnBadServersURI() {
+        assertThrows(IllegalArgumentException.class, () -> {
+            String url1 = URL_PROTO_HOST_PORT_8080;
+            String url2 = "foo:/bar\\:blammer";
+            String[] serverUrls = {url1, url2};
+            new Options.Builder().servers(serverUrls).build();
+        });
+    }
+    
+    @Test
+    public void testSetExectuor() {
+        ExecutorService exec = Executors.newCachedThreadPool();
+        Options options = new Options.Builder().executor(exec).build();
+        assertEquals(exec, options.getExecutor());
+    }
+    
+    @Test
+    public void testDefaultExecutor() throws Exception {
+        Options options = new Options.Builder().connectionName("test").build();
+        Future<String> future = options.getExecutor().submit(() -> Thread.currentThread().getName());
+        String name = future.get(5, TimeUnit.SECONDS);
+        assertTrue(name.startsWith("test"));
+
+        options = new Options.Builder().build();
+        future = options.getExecutor().submit(() -> Thread.currentThread().getName());
+        name = future.get(5, TimeUnit.SECONDS);
+        assertTrue(name.startsWith(Options.DEFAULT_THREAD_NAME_PREFIX));
+    }
+
+    @Test
+    public void testParseURIForServer() throws URISyntaxException {
+        String[][] test = {
+            {"nats://localhost:4222","nats://localhost:4222"},
+            {"tls://localhost:4222","tls://localhost:4222"},
+            {"opentls://localhost:4222","opentls://localhost:4222"},
+            {"localhost:4222","nats://localhost:4222"},
+
+            {"nats://localhost","nats://localhost:4222"},
+            {"tls://localhost","tls://localhost:4222"},
+            {"opentls://localhost","opentls://localhost:4222"},
+            {"localhost","nats://localhost:4222"},
+
+            {"nats://connect.nats.io:4222","nats://connect.nats.io:4222"},
+            {"tls://connect.nats.io:4222","tls://connect.nats.io:4222"},
+            {"opentls://connect.nats.io:4222","opentls://connect.nats.io:4222"},
+            {"connect.nats.io:4222","nats://connect.nats.io:4222"},
+
+            {"nats://connect.nats.io","nats://connect.nats.io:4222"},
+            {"tls://connect.nats.io","tls://connect.nats.io:4222"},
+            {"opentls://connect.nats.io","opentls://connect.nats.io:4222"},
+            {"connect.nats.io","nats://connect.nats.io:4222"},
+            
+            {"nats://192.168.0.1:4222","nats://192.168.0.1:4222"},
+            {"tls://192.168.0.1:4222","tls://192.168.0.1:4222"},
+            {"opentls://192.168.0.1:4222","opentls://192.168.0.1:4222"},
+            {"192.168.0.1:4222","nats://192.168.0.1:4222"},
+
+            {"nats://192.168.0.1","nats://192.168.0.1:4222"},
+            {"tls://192.168.0.1","tls://192.168.0.1:4222"},
+            {"opentls://192.168.0.1","opentls://192.168.0.1:4222"},
+            {"192.168.0.1","nats://192.168.0.1:4222"},
+        };
+
+        for (String[] strings : test) {
+            URI actual = Options.parseURIForServer(strings[0], false);
+            URI expected = new URI(strings[1]);
+            assertEquals(expected.toASCIIString(), actual.toASCIIString());
+        }
+        URI actual = Options.parseURIForServer("connect.nats.io", true);
+        URI expected = new URI("wss://connect.nats.io:4222");
+        assertEquals(expected.toASCIIString(), actual.toASCIIString());
+}
+
+    @Test
+    public void testParseBadURIForServer() {
+
+        String[] strings = new String[] {
+                "unk://123.1.1.1", // unknown protocol
+                "//123.1.1.1",     // ends up no host
+                ":4222"            // just wrong
+        };
+
+        for (String string : strings) {
+            assertThrows(URISyntaxException.class, () -> Options.parseURIForServer(string, false));
+        }
+    }
+
+    @Test
+    public void testReconnectDelayHandler() {
+        ReconnectDelayHandler rdh = l -> Duration.ofSeconds(l * 2);
+
+        Options o = new Options.Builder().reconnectDelayHandler(rdh).build();
+        ReconnectDelayHandler rdhO = o.getReconnectDelayHandler();
+
+        assertNotNull(rdhO);
+        assertEquals(10, rdhO.getWaitTime(5).getSeconds());
+    }
+
+    @Test
+    public void testInboxPrefixCoverage() {
+        Options o = new Options.Builder().inboxPrefix("foo").build();
+        assertEquals("foo.", o.getInboxPrefix());
+        o = new Options.Builder().inboxPrefix("foo.").build();
+        assertEquals("foo.", o.getInboxPrefix());
+    }
+
+    @SuppressWarnings("deprecation")
+    @Test
+    public void coverageForDeprecated() {
+        Options o = new Options.Builder()
+                .token("deprecated")
+                .build();
+        assertEquals("deprecated", o.getToken());
+        assertNull(o.getUsername());
+        assertNull(o.getPassword());
+
+        o = new Options.Builder()
+                .userInfo("user", "pass")
+                .build();
+        assertEquals("user", o.getUsername());
+        assertEquals("pass", o.getPassword());
+        assertNull(o.getToken());
+    }
+
+/* These next three require that no default is set anywhere, if another test
+    requires SSLContext.setDefault() and runs before these, they will fail. Commenting
+    out for now, this can be run manually.
+
+    @Test(expected=NoSuchAlgorithmException.class)
+    public void testThrowOnBadContextForSecure() throws Exception {
+        try {
+            System.setProperty("javax.net.ssl.keyStore", "foo");
+            System.setProperty("javax.net.ssl.trustStore", "bar");
+            new Options.Builder().secure().build();
+            assertFalse(true);
+        }
+        finally {
+            System.clearProperty("javax.net.ssl.keyStore");
+            System.clearProperty("javax.net.ssl.trustStore");
+        }
+    }
+
+    @Test(expected=IllegalStateException.class)
+    public void testThrowOnBadContextForTLSUrl() throws Exception {
+        try {
+            System.setProperty("javax.net.ssl.keyStore", "foo");
+            System.setProperty("javax.net.ssl.trustStore", "bar");
+            new Options.Builder().server("tls://localhost:4242").build();
+            assertFalse(true);
+        }
+        finally {
+            System.clearProperty("javax.net.ssl.keyStore");
+            System.clearProperty("javax.net.ssl.trustStore");
+        }
+    }
+
+    @Test(expected=IllegalArgumentException.class)
+    public void testThrowOnBadContextSecureProp() {
+        try {
+            System.setProperty("javax.net.ssl.keyStore", "foo");
+            System.setProperty("javax.net.ssl.trustStore", "bar");
+            
+            Properties props = new Properties();
+            props.setProperty(Options.PROP_SECURE, "true");
+            new Options.Builder(props).build();
+            assertFalse(true);
+        }
+        finally {
+            System.clearProperty("javax.net.ssl.keyStore");
+            System.clearProperty("javax.net.ssl.trustStore");
+        }
+    }
+    */
 }